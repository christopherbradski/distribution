<!--[metadata]>
+++
title = "Configuring a registry"
description = "Explains how to configure a registry"
keywords = ["registry, on-prem, images, tags, repository, distribution, configuration"]
[menu.main]
parent="smn_registry"
weight=4
+++
<![end-metadata]-->

# Registry Configuration Reference

The Registry configuration is based on a YAML file, detailed below. While it comes with sane default values out of the box, you are heavily encouraged to review it exhaustively before moving your systems to production.

## Override specific configuration options

In a typical setup where you run your Registry from the official image, you can specify a configuration variable from the environment by passing `-e` arguments to your `docker run` stanza, or from within a Dockerfile using the `ENV` instruction.

To override a configuration option, create an environment variable named
`REGISTRY_variable` where *`variable`* is the name of the configuration option
and the `_` (underscore) represents indention levels. For example, you can
configure the `rootdirectory` of the `filesystem` storage backend:

    storage:
      filesystem:
        rootdirectory: /var/lib/registry

To override this value, set an environment variable like this:

    REGISTRY_STORAGE_FILESYSTEM_ROOTDIRECTORY=/somewhere

This variable overrides the `/var/lib/registry` value to the `/somewhere`
directory.

>**NOTE**: It is highly recommended to create a base configuration file with which environment variables can be used to tweak individual values.  Overriding configuration sections with environment variables is not recommended.

## Overriding the entire configuration file

If the default configuration is not a sound basis for your usage, or if you are having issues overriding keys from the environment, you can specify an alternate YAML configuration file by mounting it as a volume in the container.

Typically, create a new configuration file from scratch, and call it `config.yml`, then:

    docker run -d -p 5000:5000 --restart=always --name registry \
      -v `pwd`/config.yml:/etc/docker/registry/config.yml \
      registry:2

You can (and probably should) use [this as a starting point](https://github.com/docker/distribution/blob/master/cmd/registry/config-example.yml).

## List of configuration options

This section lists all the registry configuration options. Some options in
the list are mutually exclusive. So, make sure to read the detailed reference
information about each option that appears later in this page.

    version: 0.1
    log:
      level: debug
      formatter: text
      fields:
        service: registry
        environment: staging
      hooks:
        - type: mail
          disabled: true
          levels:
            - panic
          options:
            smtp:
              addr: mail.example.com:25
              username: mailuser
              password: password
              insecure: true
            from: sender@example.com
            to:
              - errors@example.com
    loglevel: debug # deprecated: use "log"
    storage:
      filesystem:
        rootdirectory: /var/lib/registry
      azure:
        accountname: accountname
        accountkey: base64encodedaccountkey
        container: containername
      gcs:
        bucket: bucketname
        keyfile: /path/to/keyfile
        rootdirectory: /gcs/object/name/prefix
      s3:
        accesskey: awsaccesskey
        secretkey: awssecretkey
        region: us-west-1
        bucket: bucketname
        encrypt: true
        secure: true
        v4auth: true
        chunksize: 5242880
        rootdirectory: /s3/object/name/prefix
      rados:
        poolname: radospool
        username: radosuser
        chunksize: 4194304
      swift:
        username: username
        password: password
        authurl: https://storage.myprovider.com/auth/v1.0 or https://storage.myprovider.com/v2.0 or https://storage.myprovider.com/v3/auth
        tenant: tenantname
        tenantid: tenantid
        domain: domain name for Openstack Identity v3 API
        domainid: domain id for Openstack Identity v3 API
        insecureskipverify: true
        region: fr
        container: containername
        rootdirectory: /swift/object/name/prefix
      delete:
        enabled: false
      redirect:
        disable: false
      cache:
        blobdescriptor: redis
      maintenance:
        uploadpurging:
          enabled: true
          age: 168h
          interval: 24h
          dryrun: false
        readonly:
          enabled: false
    auth:
      silly:
        realm: silly-realm
        service: silly-service
      token:
        realm: token-realm
        service: token-service
        issuer: registry-token-issuer
        rootcertbundle: /root/certs/bundle
      htpasswd:
        realm: basic-realm
        path: /path/to/htpasswd
    middleware:
      registry:
        - name: ARegistryMiddleware
          options:
            foo: bar
      repository:
        - name: ARepositoryMiddleware
          options:
            foo: bar
      storage:
        - name: cloudfront
          options:
            baseurl: https://my.cloudfronted.domain.com/
            privatekey: /path/to/pem
            keypairid: cloudfrontkeypairid
            duration: 3000
    reporting:
      bugsnag:
        apikey: bugsnagapikey
        releasestage: bugsnagreleasestage
        endpoint: bugsnagendpoint
      newrelic:
        licensekey: newreliclicensekey
        name: newrelicname
        verbose: true
    http:
      addr: localhost:5000
      prefix: /my/nested/registry/
      host: https://myregistryaddress.org:5000
      secret: asecretforlocaldevelopment
      tls:
        certificate: /path/to/x509/public
        key: /path/to/x509/private
        clientcas:
          - /path/to/ca.pem
          - /path/to/another/ca.pem
      debug:
        addr: localhost:5001
      headers:
        X-Content-Type-Options: [nosniff]
    notifications:
      endpoints:
        - name: alistener
          disabled: false
          url: https://my.listener.com/event
          headers: <http.Header>
          timeout: 500
          threshold: 5
          backoff: 1000
    redis:
      addr: localhost:6379
      password: asecret
      db: 0
      dialtimeout: 10ms
      readtimeout: 10ms
      writetimeout: 10ms
      pool:
        maxidle: 16
        maxactive: 64
        idletimeout: 300s
    health:
      storagedriver:
        enabled: true
        interval: 10s
        threshold: 3
      file:
        - file: /path/to/checked/file
          interval: 10s
      http:
        - uri: http://server.to.check/must/return/200
          headers:
            Authorization: [Basic QWxhZGRpbjpvcGVuIHNlc2FtZQ==]
          statuscode: 200
          timeout: 3s
          interval: 10s
          threshold: 3
      tcp:
        - addr: redis-server.domain.com:6379
          timeout: 3s
          interval: 10s
          threshold: 3
    proxy:
      remoteurl: https://registry-1.docker.io
      username: [username]
      password: [password]

In some instances a configuration option is **optional** but it contains child
options marked as **required**. This indicates that you can omit the parent with
all its children. However, if the parent is included, you must also include all
the children marked **required**.

## version

    version: 0.1

The `version` option is **required**. It specifies the configuration's version.
It is expected to remain a top-level field, to allow for a consistent version
check before parsing the remainder of the configuration file.

## log

The `log` subsection configures the behavior of the logging system. The logging
system outputs everything to stdout. You can adjust the granularity and format
with this configuration section.

    log:
      level: debug
      formatter: text
      fields:
        service: registry
        environment: staging

<table>
  <tr>
    <th>Parameter</th>
    <th>Required</th>
    <th>Description</th>
  </tr>
  <tr>
    <td>
      <code>level</code>
    </td>
    <td>
      no
    </td>
    <td>
      Sets the sensitivity of logging output. Permitted values are
      <code>error</code>, <code>warn</code>, <code>info</code> and
      <code>debug</code>. The default is <code>info</code>.
    </td>
  </tr>
  <tr>
    <td>
      <code>formatter</code>
    </td>
    <td>
      no
    </td>
    <td>
      This selects the format of logging output. The format primarily affects how keyed
      attributes for a log line are encoded. Options are <code>text</code>, <code>json</code> or
      <code>logstash</code>. The default is <code>text</code>.
    </td>
  </tr>
    <tr>
    <td>
      <code>fields</code>
    </td>
    <td>
      no
    </td>
    <td>
      A map of field names to values. These are added to every log line for
      the context. This is useful for identifying log messages source after
      being mixed in other systems.
    </td>
</table>

## hooks

    hooks:
      - type: mail
        levels:
          - panic
        options:
          smtp:
            addr: smtp.sendhost.com:25
            username: sendername
            password: password
            insecure: true
          from: name@sendhost.com
          to:
            - name@receivehost.com

The `hooks` subsection configures the logging hooks' behavior. This subsection
includes a sequence handler which you can use for sending mail, for example.
Refer to `loglevel` to configure the level of messages printed.

## loglevel

> **DEPRECATED:** Please use [log](#log) instead.

    loglevel: debug

Permitted values are `error`, `warn`, `info` and `debug`. The default is
`info`.

## storage

    storage:
      filesystem:
        rootdirectory: /var/lib/registry
      azure:
        accountname: accountname
        accountkey: base64encodedaccountkey
        container: containername
      gcs:
        bucket: bucketname
        keyfile: /path/to/keyfile
        rootdirectory: /gcs/object/name/prefix
      s3:
        accesskey: awsaccesskey
        secretkey: awssecretkey
        region: us-west-1
        bucket: bucketname
        encrypt: true
        secure: true
        v4auth: true
        chunksize: 5242880
        rootdirectory: /s3/object/name/prefix
      rados:
        poolname: radospool
        username: radosuser
        chunksize: 4194304
      swift:
        username: username
        password: password
        authurl: https://storage.myprovider.com/v2.0 or https://storage.myprovider.com/v3/auth
        tenant: tenantname
        tenantid: tenantid
        domain: domain name for Openstack Identity v3 API
        domainid: domain id for Openstack Identity v3 API
        insecureskipverify: true
        region: fr
        container: containername
        rootdirectory: /swift/object/name/prefix
      delete:
        enabled: false
      cache:
        blobdescriptor: inmemory
      maintenance:
        uploadpurging:
          enabled: true
          age: 168h
          interval: 24h
          dryrun: false
      redirect:
        disable: false

The storage option is **required** and defines which storage backend is in use.
You must configure one backend; if you configure more, the registry returns an error.

If you are deploying a registry on Windows, be aware that a Windows volume mounted from the host is not recommended. Instead, you can use a S3, or Azure, backing data-store. If you do use a Windows volume, you must ensure that the `PATH` to the mount point is within Windows' `MAX_PATH` limits (typically 255 characters). Failure to do so can result in the following error message:

    mkdir /XXX protocol error and your registry will not function properly.

### delete

Use the `delete` subsection to enable the deletion of image blobs and manifests
by digest. It defaults to false, but it can be enabled by writing the following
on the configuration file:

    delete:
      enabled: true

### cache

Use the `cache` subsection to enable caching of data accessed in the storage
backend. Currently, the only available cache provides fast access to layer
metadata. This, if configured, uses the `blobdescriptor` field.

You can set `blobdescriptor` field to `redis` or `inmemory`.  The `redis` value uses
a Redis pool to cache layer metadata.  The `inmemory` value uses an in memory
map.

>**NOTE**: Formerly, `blobdescriptor` was known as `layerinfo`. While these
>are equivalent, `layerinfo` has been deprecated, in favor or
>`blobdescriptor`.

### redirect

The `redirect` subsection provides configuration for managing redirects from
content backends. For backends that support it, redirecting is enabled by
default. Certain deployment scenarios may prefer to route all data through the
Registry, rather than redirecting to the backend. This may be more efficient
when using a backend that is not colocated or when a registry instance is
doing aggressive caching.

Redirects can be disabled by adding a single flag `disable`, set to `true`
under the `redirect` section:

    redirect:
      disable: true

### filesystem

The `filesystem` storage backend uses the local disk to store registry files. It
is ideal for development and may be appropriate for some small-scale production
applications.

This backend has a single, required `rootdirectory` parameter. The parameter
specifies the absolute path to a directory. The registry stores all its data
here so make sure there is adequate space available.

### azure

This storage backend uses Microsoft's Azure Blob Storage.

<table>
  <tr>
    <th>Parameter</th>
    <th>Required</th>
    <th>Description</th>
  </tr>
  <tr>
    <td>
      <code>accountname</code>
    </td>
    <td>
      yes
    </td>
    <td>
      Azure account name.
    </td>
  </tr>
  <tr>
    <td>
      <code>accountkey</code>
    </td>
    <td>
      yes
    </td>
    <td>
      Azure account key.
    </td>
  </tr>
  <tr>
    <td>
      <code>container</code>
    </td>
    <td>
      yes
    </td>
    <td>
      Name of the Azure container into which to store data.
    </td>
  </tr>
   <tr>
    <td>
      <code>realm</code>
    </td>
    <td>
      no
    </td>
    <td>
      Domain name suffix for the Storage Service API endpoint. By default, this
      is <code>core.windows.net</code>.
    </td>
  </tr>

</table>

### gcs

This storage backend uses Google Cloud Storage.

<table>
  <tr>
    <th>Parameter</th>
    <th>Required</th>
    <th>Description</th>
  </tr>
  <tr>
    <td>
      <code>bucket</code>
    </td>
    <td>
      yes
    </td>
    <td>
      Storage bucket name.
    </td>
  </tr>
  <tr>
    <td>
      <code>keyfile</code>
    </td>
    <td>
      no
    </td>
    <td>
      A private service account key file in JSON format. Instead of a key file <a href="https://developers.google.com/identity/protocols/application-default-credentials">Google Application Default Credentials</a> can be used.
    </td>
  </tr>
   <tr>
    <td>
      <code>rootdirectory</code>
    </td>
    <td>
      no
    </td>
    <td>
      This is a prefix that will be applied to all Google Cloud Storage keys to allow you to segment data in your bucket if necessary.
  </tr>

</table>

### rados

This storage backend uses [Ceph Object Storage](http://ceph.com/docs/master/rados/).

<table>
  <tr>
    <th>Parameter</th>
    <th>Required</th>
    <th>Description</th>
  </tr>
  <tr>
    <td>
      <code>poolname</code>
    </td>
    <td>
      yes
    </td>
    <td>
      Ceph pool name.
    </td>
  </tr>
   <tr>
    <td>
      <code>username</code>
    </td>
    <td>
      no
    </td>
    <td>
      Ceph cluster user to connect as (i.e. admin, not client.admin).
    </td>
  </tr>
   <tr>
    <td>
      <code>chunksize</code>
    </td>
    <td>
      no
    </td>
    <td>
      Size of the written RADOS objects. Default value is 4MB (4194304).
    </td>
  </tr>
</table>


### S3

This storage backend uses Amazon's Simple Storage Service (S3).

<table>
  <tr>
    <th>Parameter</th>
    <th>Required</th>
    <th>Description</th>
  </tr>
  <tr>
    <td>
      <code>accesskey</code>
    </td>
    <td>
      yes
    </td>
    <td>
      Your AWS Access Key.
    </td>
  </tr>
    <tr>
    <td>
      <code>secretkey</code>
    </td>
    <td>
      yes
    </td>
    <td>
      Your AWS Secret Key.
    </td>
  </tr>
    <tr>
    <td>
      <code>region</code>
    </td>
    <td>
      yes
    </td>
    <td>
      The AWS region in which your bucket exists. For the moment, the Go AWS
      library in use does not use the newer DNS based bucket routing.
    </td>
  </tr>
    <tr>
    <td>
      <code>bucket</code>
    </td>
    <td>
      yes
    </td>
    <td>
      The bucket name in which you want to store the registry's data.
    </td>
  </tr>
    <tr>
    <td>
      <code>encrypt</code>
    </td>
    <td>
      no
    </td>
    <td>
       Specifies whether the registry stores the image in encrypted format or
       not. A boolean value. The default is false.
    </td>
  </tr>
    <tr>
    <td>
      <code>secure</code>
    </td>
    <td>
      no
    </td>
    <td>
      Indicates whether to use HTTPS instead of HTTP. A boolean value. The
      default is <code>true</code>.
    </td>
  </tr>
    <tr>
    <td>
      <code>v4auth</code>
    </td>
    <td>
      no
    </td>
    <td>
      Indicates whether the registry uses Version 4 of AWS's authentication.
      Generally, you should set this to <code>true</code>. By default, this is
      <code>false</code>.
    </td>
  </tr>
    <tr>
    <td>
      <code>chunksize</code>
    </td>
    <td>
      no
    </td>
    <td>
      The S3 API requires multipart upload chunks to be at least 5MB. This value
      should be a number that is larger than 5*1024*1024.
    </td>
  </tr>
   <tr>
    <td>
      <code>rootdirectory</code>
    </td>
    <td>
      no
    </td>
    <td>
      This is a prefix that will be applied to all S3 keys to allow you to segment data in your bucket if necessary.
    </td>
  </tr>
</table>

### Maintenance

Currently upload purging and read-only mode are the only maintenance functions available.
These and future maintenance functions which are related to storage can be configured under
the maintenance section.

### Upload Purging

Upload purging is a background process that periodically removes orphaned files from the upload
directories of the registry.  Upload purging is enabled by default.  To
configure upload directory purging, the following parameters
must be set.


| Parameter | Required | Description
  --------- | -------- | -----------
`enabled` | yes | Set to true to enable upload purging.  Default=true. |
`age` | yes | Upload directories which are older than this age will be deleted.  Default=168h (1 week)
`interval` | yes | The interval between upload directory purging.  Default=24h.
`dryrun` | yes |  dryrun can be set to true to obtain a summary of what directories will be deleted.  Default=false.

Note: `age` and `interval` are strings containing a number with optional fraction and a unit suffix: e.g. 45m, 2h10m, 168h (1 week).

### Read-only mode

If the `readonly` section under `maintenance` has `enabled` set to `true`,
clients will not be allowed to write to the registry. This mode is useful to
temporarily prevent writes to the backend storage so a garbage collection pass
can be run.  Before running garbage collection, the registry should be
restarted with readonly's `enabled` set to true. After the garbage collection
pass finishes, the registry may be restarted again, this time with `readonly`
removed from the configuration (or set to false).

### Openstack Swift

This storage backend uses Openstack Swift object storage.

<table>
  <tr>
    <th>Parameter</th>
    <th>Required</th>
    <th>Description</th>
  </tr>
  <tr>
    <td>
      <code>authurl</code>
    </td>
    <td>
      yes
    </td>
    <td>
      URL for obtaining an auth token. https://storage.myprovider.com/v2.0 or https://storage.myprovider.com/v3/auth
    </td>
  </tr>
  <tr>
    <td>
      <code>username</code>
    </td>
    <td>
      yes
    </td>
    <td>
      Your Openstack user name.
    </td>
  </tr>
  <tr>
    <td>
      <code>password</code>
    </td>
    <td>
      yes
    </td>
    <td>
      Your Openstack password.
    </td>
  </tr>
  <tr>
    <td>
      <code>region</code>
    </td>
    <td>
      no
    </td>
    <td>
      The Openstack region in which your container exists.
    </td>
  </tr>
  <tr>
    <td>
      <code>container</code>
    </td>
    <td>
      yes
    </td>
    <td>
      The container name in which you want to store the registry's data.
    </td>
  </tr>
  <tr>
    <td>
      <code>tenant</code>
    </td>
    <td>
<<<<<<< HEAD
      --
    </td>
    <td>
      Your Openstack tenant name. Whether required depends on the authentication version you use. More information, please refer to [OpenStack Identity Service](http://docs.openstack.org/developer/keystone/)
=======
      yes
    </td>
    <td>
      Your Openstack tenant name. You should provide at least one information of tenant: tenant name or tenant id or both.
>>>>>>> f5971f71
    </td>
  </tr>
  <tr>
    <td>
      <code>tenantid</code>
    </td>
    <td>
<<<<<<< HEAD
      --
    </td>
    <td>
      Your Openstack tenant id. Whether required depends on the authentication version you use. More information, please refer to [OpenStack Identity Service](http://docs.openstack.org/developer/keystone/)
=======
      yes
    </td>
    <td>
      Your Openstack tenant id. You should provide at least one information of tenant: tenant name or tenant id or both.
>>>>>>> f5971f71
    </td>
  </tr>
  <tr>
    <td>
      <code>domain</code>
    </td>
    <td>
      no
    </td>
    <td>
      Your Openstack domain name for Identity v3 API.
    </td>
  </tr>
  <tr>
    <td>
      <code>domainid</code>
    </td>
    <td>
      no
    </td>
    <td>
      Your Openstack domain id for Identity v3 API.
    </td>
  </tr>
  <tr>
    <td>
      <code>trustid</code>
    </td>
    <td>
      no
    </td>
    <td>
      Your Openstack trust id for Identity v3 API.
    </td>
  </tr>
  <tr>
    <td>
      <code>insecureskipverify</code>
    </td>
    <td>
      no
    </td>
    <td>
      true to skip TLS verification, false by default.
    </td>
  </tr>
  <tr>
    <td>
      <code>chunksize</code>
    </td>
    <td>
      no
    </td>
    <td>
      Size of the data segments for the Swift Dynamic Large Objects. This value should be a number (defaults to 5M).
    </td>
  </tr>
  <tr>
    <td>
      <code>rootdirectory</code>
    </td>
    <td>
      no
    </td>
    <td>
      This is a prefix that will be applied to all Swift keys to allow you to segment data in your container if necessary.
    </td>
  </tr>
</table>


## auth

    auth:
      silly:
        realm: silly-realm
        service: silly-service
      token:
        realm: token-realm
        service: token-service
        issuer: registry-token-issuer
        rootcertbundle: /root/certs/bundle
      htpasswd:
        realm: basic-realm
        path: /path/to/htpasswd

The `auth` option is **optional**. There are
currently 3 possible auth providers, `silly`, `token` and `htpasswd`. You can configure only
one `auth` provider.

### silly

The `silly` auth is only for development purposes. It simply checks for the
existence of the `Authorization` header in the HTTP request. It has no regard for
the header's value. If the header does not exist, the `silly` auth responds with a
challenge response, echoing back the realm, service, and scope that access was
denied for.

The following values are used to configure the response:

<table>
  <tr>
    <th>Parameter</th>
    <th>Required</th>
    <th>Description</th>
  </tr>
  <tr>
    <td>
      <code>realm</code>
    </td>
    <td>
      yes
    </td>
    <td>
      The realm in which the registry server authenticates.
    </td>
  </tr>
    <tr>
    <td>
      <code>service</code>
    </td>
    <td>
      yes
    </td>
    <td>
      The service being authenticated.
    </td>
  </tr>
</table>



### token

Token based authentication allows the authentication system to be decoupled from
the registry. It is a well established authentication paradigm with a high
degree of security.

<table>
  <tr>
    <th>Parameter</th>
    <th>Required</th>
    <th>Description</th>
  </tr>
  <tr>
    <td>
      <code>realm</code>
    </td>
    <td>
      yes
    </td>
    <td>
      The realm in which the registry server authenticates.
    </td>
  </tr>
    <tr>
    <td>
      <code>service</code>
    </td>
    <td>
      yes
    </td>
    <td>
      The service being authenticated.
    </td>
  </tr>
    <tr>
    <td>
      <code>issuer</code>
    </td>
    <td>
      yes
    </td>
    <td>
The name of the token issuer. The issuer inserts this into
the token so it must match the value configured for the issuer.
    </td>
  </tr>
    <tr>
    <td>
      <code>rootcertbundle</code>
    </td>
    <td>
      yes
     </td>
    <td>
The absolute path to the root certificate bundle. This bundle contains the
public part of the certificates that is used to sign authentication tokens.
     </td>
  </tr>
</table>

For more information about Token based authentication configuration, see the [specification](spec/auth/token.md).

### htpasswd

The _htpasswd_ authentication backed allows one to configure basic auth using an
[Apache HTPasswd File](https://httpd.apache.org/docs/2.4/programs/htpasswd.html).
Only [`bcrypt`](http://en.wikipedia.org/wiki/Bcrypt) format passwords are
supported. Entries with other hash types will be ignored. The htpasswd file is
loaded once, at startup. If the file is invalid, the registry will display and
error and will not start.

> __WARNING:__ This authentication scheme should only be used with TLS
> configured, since basic authentication sends passwords as part of the http
> header.

<table>
  <tr>
    <th>Parameter</th>
    <th>Required</th>
    <th>Description</th>
  </tr>
  <tr>
    <td>
      <code>realm</code>
    </td>
    <td>
      yes
    </td>
    <td>
      The realm in which the registry server authenticates.
    </td>
  </tr>
    <tr>
    <td>
      <code>path</code>
    </td>
    <td>
      yes
    </td>
    <td>
      Path to htpasswd file to load at startup.
    </td>
  </tr>
</table>

## middleware

The `middleware` option is **optional**. Use this option to inject middleware at
named hook points. All middlewares must implement the same interface as the
object they're wrapping. This means a registry middleware must implement the
`distribution.Namespace` interface, repository middleware must implement
`distribution.Repository`, and storage middleware must implement
`driver.StorageDriver`.

Currently only one middleware, `cloudfront`, a storage middleware, is supported
in the registry implementation.

    middleware:
      registry:
        - name: ARegistryMiddleware
          options:
            foo: bar
      repository:
        - name: ARepositoryMiddleware
          options:
            foo: bar
      storage:
        - name: cloudfront
          options:
            baseurl: https://my.cloudfronted.domain.com/
            privatekey: /path/to/pem
            keypairid: cloudfrontkeypairid
            duration: 3000

Each middleware entry has `name` and `options` entries. The `name` must
correspond to the name under which the middleware registers itself. The
`options` field is a map that details custom configuration required to
initialize the middleware. It is treated as a `map[string]interface{}`. As such,
it supports any interesting structures desired, leaving it up to the middleware
initialization function to best determine how to handle the specific
interpretation of the options.

### cloudfront

<table>
  <tr>
    <th>Parameter</th>
    <th>Required</th>
    <th>Description</th>
  </tr>
  <tr>
    <td>
      <code>baseurl</code>
    </td>
    <td>
      yes
    </td>
    <td>
      <code>SCHEME://HOST[/PATH]</code> at which Cloudfront is served.
    </td>
  </tr>
    <tr>
    <td>
      <code>privatekey</code>
    </td>
    <td>
      yes
    </td>
    <td>
      Private Key for Cloudfront provided by AWS.
    </td>
  </tr>
    <tr>
    <td>
      <code>keypairid</code>
    </td>
    <td>
      yes
    </td>
    <td>
      Key pair ID provided by AWS.
    </td>
  </tr>
    <tr>
    <td>
      <code>duration</code>
    </td>
    <td>
      no
    </td>
    <td>
      Duration for which a signed URL should be valid.
    </td>
  </tr>
</table>


## reporting

    reporting:
      bugsnag:
        apikey: bugsnagapikey
        releasestage: bugsnagreleasestage
        endpoint: bugsnagendpoint
      newrelic:
        licensekey: newreliclicensekey
        name: newrelicname
        verbose: true

The `reporting` option is **optional** and configures error and metrics
reporting tools. At the moment only two services are supported, [New
Relic](http://newrelic.com/) and [Bugsnag](http://bugsnag.com), a valid
configuration may contain both.

### bugsnag

<table>
  <tr>
    <th>Parameter</th>
    <th>Required</th>
    <th>Description</th>
  </tr>
  <tr>
    <td>
      <code>apikey</code>
    </td>
    <td>
      yes
    </td>
    <td>
      API Key provided by Bugsnag
    </td>
  </tr>
  <tr>
    <td>
      <code>releasestage</code>
    </td>
    <td>
      no
    </td>
    <td>
      Tracks where the registry is deployed, for example,
      <code>production</code>,<code>staging</code>, or
      <code>development</code>.
    </td>
  </tr>
  <tr>
    <td>
      <code>endpoint</code>
    </td>
    <td>
      no
    </td>
    <td>
      Specify the enterprise Bugsnag endpoint.
    </td>
  </tr>
</table>


### newrelic

<table>
  <tr>
    <th>Parameter</th>
    <th>Required</th>
    <th>Description</th>
  </tr>
  <tr>
    <td>
      <code>licensekey</code>
    </td>
    <td>
      yes
    </td>
    <td>
      License key provided by New Relic.
    </td>
  </tr>
   <tr>
    <td>
      <code>name</code>
    </td>
    <td>
      no
    </td>
    <td>
      New Relic application name.
    </td>
  </tr>
     <tr>
    <td>
      <code>verbose</code>
    </td>
    <td>
      no
    </td>
    <td>
      Enable New Relic debugging output on stdout.
    </td>
  </tr>
</table>

## http

    http:
      addr: localhost:5000
      net: tcp
      prefix: /my/nested/registry/
      host: https://myregistryaddress.org:5000
      secret: asecretforlocaldevelopment
      tls:
        certificate: /path/to/x509/public
        key: /path/to/x509/private
        clientcas:
          - /path/to/ca.pem
          - /path/to/another/ca.pem
      debug:
        addr: localhost:5001
      headers:
        X-Content-Type-Options: [nosniff]

The `http` option details the configuration for the HTTP server that hosts the registry.

<table>
  <tr>
    <th>Parameter</th>
    <th>Required</th>
    <th>Description</th>
  </tr>
  <tr>
    <td>
      <code>addr</code>
    </td>
    <td>
      yes
    </td>
    <td>
     The address for which the server should accept connections. The form depends on a network type (see <code>net</code> option):
     <code>HOST:PORT</code> for tcp and <code>FILE</code> for a unix socket.
    </td>
  </tr>
  <tr>
    <td>
      <code>net</code>
    </td>
    <td>
      no
    </td>
    <td>
     The network which is used to create a listening socket. Known networks are <code>unix</code> and <code>tcp</code>.
     The default empty value means tcp.
    </td>
  </tr>
  <tr>
    <td>
      <code>prefix</code>
    </td>
    <td>
      no
    </td>
    <td>
If the server does not run at the root path use this value to specify the
prefix. The root path is the section before <code>v2</code>. It
should have both preceding and trailing slashes, for example <code>/path/</code>.
    </td>
  </tr>
  <tr>
    <td>
      <code>host</code>
    </td>
    <td>
      no
    </td>
    <td>
This parameter specifies an externally-reachable address for the registry, as a
fully qualified URL. If present, it is used when creating generated URLs.
Otherwise, these URLs are derived from client requests.
    </td>
  </tr>
  <tr>
    <td>
      <code>secret</code>
    </td>
    <td>
      yes
    </td>
    <td>
A random piece of data. This is used to sign state that may be stored with the
client to protect against tampering. For production environments you should generate a
random piece of data using a cryptographically secure random generator. This
configuration parameter may be omitted, in which case the registry will automatically
generate a secret at launch.
<p />
<b>WARNING: If you are building a cluster of registries behind a load balancer, you MUST
ensure the secret is the same for all registries.</b>
    </td>
  </tr>
</table>


### tls

The `tls` struct within `http` is **optional**. Use this to configure TLS
for the server. If you already have a server such as Nginx or Apache running on
the same host as the registry, you may prefer to configure TLS termination there
and proxy connections to the registry server.

<table>
  <tr>
    <th>Parameter</th>
    <th>Required</th>
    <th>Description</th>
  </tr>
  <tr>
    <td>
      <code>certificate</code>
    </td>
    <td>
      yes
    </td>
    <td>
       Absolute path to x509 cert file
    </td>
  </tr>
    <tr>
    <td>
      <code>key</code>
    </td>
    <td>
      yes
    </td>
    <td>
      Absolute path to x509 private key file.
    </td>
  </tr>
  <tr>
    <td>
      <code>clientcas</code>
    </td>
    <td>
      no
    </td>
    <td>
      An array of absolute paths to a x509 CA file
    </td>
  </tr>
</table>


### debug

The `debug` option is **optional** . Use it to configure a debug server that
can be helpful in diagnosing problems. The debug endpoint can be used for
monitoring registry metrics and health, as well as profiling. Sensitive
information may be available via the debug endpoint. Please be certain that
access to the debug endpoint is locked down in a production environment.

The `debug` section takes a single, required `addr` parameter. This parameter
specifies the `HOST:PORT` on which the debug server should accept connections.


### headers

The `headers` option is **optional** . Use it to specify headers that the HTTP
server should include in responses. This can be used for security headers such
as `Strict-Transport-Security`.

The `headers` option should contain an option for each header to include, where
the parameter name is the header's name, and the parameter value a list of the
header's payload values.

Including `X-Content-Type-Options: [nosniff]` is recommended, so that browsers
will not interpret content as HTML if they are directed to load a page from the
registry. This header is included in the example configuration files.


## notifications

    notifications:
      endpoints:
        - name: alistener
          disabled: false
          url: https://my.listener.com/event
          headers: <http.Header>
          timeout: 500
          threshold: 5
          backoff: 1000

The notifications option is **optional** and currently may contain a single
option, `endpoints`.

### endpoints

Endpoints is a list of named services (URLs) that can accept event notifications.

<table>
  <tr>
    <th>Parameter</th>
    <th>Required</th>
    <th>Description</th>
  </tr>
  <tr>
    <td>
      <code>name</code>
    </td>
    <td>
      yes
    </td>
    <td>
A human readable name for the service.
</td>
  </tr>
  <tr>
    <td>
      <code>disabled</code>
    </td>
    <td>
      no
    </td>
    <td>
A boolean to enable/disable notifications for a service.
    </td>
  </tr>
  <tr>
    <td>
      <code>url</code>
    </td>
    <td>
    yes
    </td>
    <td>
The URL to which events should be published.
    </td>
  </tr>
   <tr>
    <td>
      <code>headers</code>
    </td>
    <td>
      yes
    </td>
    <td>
      Static headers to add to each request. Each header's name should be a key
      underneath headers, and each value is a list of payloads for that
      header name. Note that values must always be lists.
    </td>
  </tr>
  <tr>
    <td>
      <code>timeout</code>
    </td>
    <td>
      yes
    </td>
    <td>
      An HTTP timeout value. This field takes a positive integer and an optional
      suffix indicating the unit of time. Possible units are:
      <ul>
        <li><code>ns</code> (nanoseconds)</li>
        <li><code>us</code> (microseconds)</li>
        <li><code>ms</code> (milliseconds)</li>
        <li><code>s</code> (seconds)</li>
        <li><code>m</code> (minutes)</li>
        <li><code>h</code> (hours)</li>
      </ul>
    If you omit the suffix, the system interprets the value as nanoseconds.
    </td>
  </tr>
  <tr>
    <td>
      <code>threshold</code>
    </td>
    <td>
      yes
    </td>
    <td>
      An integer specifying how long to wait before backing off a failure.
    </td>
  </tr>
  <tr>
    <td>
      <code>backoff</code>
    </td>
    <td>
      yes
    </td>
    <td>
      How long the system backs off before retrying. This field takes a positive
      integer and an optional suffix indicating the unit of time. Possible units
      are:
      <ul>
        <li><code>ns</code> (nanoseconds)</li>
        <li><code>us</code> (microseconds)</li>
        <li><code>ms</code> (milliseconds)</li>
        <li><code>s</code> (seconds)</li>
        <li><code>m</code> (minutes)</li>
        <li><code>h</code> (hours)</li>
      </ul>
    If you omit the suffix, the system interprets the value as nanoseconds.
    </td>
  </tr>
</table>


## redis

    redis:
      addr: localhost:6379
      password: asecret
      db: 0
      dialtimeout: 10ms
      readtimeout: 10ms
      writetimeout: 10ms
      pool:
        maxidle: 16
        maxactive: 64
        idletimeout: 300s

Declare parameters for constructing the redis connections. Registry instances
may use the Redis instance for several applications. The current purpose is
caching information about immutable blobs. Most of the options below control
how the registry connects to redis. You can control the pool's behavior
with the [pool](#pool) subsection.

It's advisable to configure Redis itself with the **allkeys-lru** eviction policy
as the registry does not set an expire value on keys.

<table>
  <tr>
    <th>Parameter</th>
    <th>Required</th>
    <th>Description</th>
  </tr>
  <tr>
    <td>
      <code>addr</code>
    </td>
    <td>
      yes
    </td>
    <td>
      Address (host and port) of redis instance.
    </td>
  </tr>
  <tr>
    <td>
      <code>password</code>
    </td>
    <td>
      no
    </td>
    <td>
      A password used to authenticate to the redis instance.
    </td>
  </tr>
  <tr>
    <td>
      <code>db</code>
    </td>
    <td>
      no
    </td>
    <td>
      Selects the db for each connection.
    </td>
  </tr>
  <tr>
    <td>
      <code>dialtimeout</code>
    </td>
    <td>
      no
    </td>
    <td>
      Timeout for connecting to a redis instance.
    </td>
  </tr>
  <tr>
    <td>
      <code>readtimeout</code>
    </td>
    <td>
      no
    </td>
    <td>
      Timeout for reading from redis connections.
    </td>
  </tr>
  <tr>
    <td>
      <code>writetimeout</code>
    </td>
    <td>
      no
    </td>
    <td>
      Timeout for writing to redis connections.
    </td>
  </tr>
</table>


### pool

    pool:
      maxidle: 16
      maxactive: 64
      idletimeout: 300s

Configure the behavior of the Redis connection pool.

<table>
  <tr>
    <th>Parameter</th>
    <th>Required</th>
    <th>Description</th>
  </tr>
  <tr>
    <td>
      <code>maxidle</code>
    </td>
    <td>
      no
    </td>
    <td>
      Sets the maximum number of idle connections.
    </td>
  </tr>
  <tr>
    <td>
      <code>maxactive</code>
    </td>
    <td>
      no
    </td>
    <td>
      sets the maximum number of connections that should
  be opened before blocking a connection request.
    </td>
  </tr>
  <tr>
    <td>
      <code>idletimeout</code>
    </td>
    <td>
      no
    </td>
    <td>
      sets the amount time to wait before closing
  inactive connections.
    </td>
  </tr>
</table>

## health

    health:
      storagedriver:
        enabled: true
        interval: 10s
        threshold: 3
      file:
        - file: /path/to/checked/file
          interval: 10s
      http:
        - uri: http://server.to.check/must/return/200
          headers:
            Authorization: [Basic QWxhZGRpbjpvcGVuIHNlc2FtZQ==]
          statuscode: 200
          timeout: 3s
          interval: 10s
          threshold: 3
      tcp:
        - addr: redis-server.domain.com:6379
          timeout: 3s
          interval: 10s
          threshold: 3

The health option is **optional**. It may contain preferences for a periodic
health check on the storage driver's backend storage, and optional periodic
checks on local files, HTTP URIs, and/or TCP servers. The results of the health
checks are available at /debug/health on the debug HTTP server if the debug
HTTP server is enabled (see http section).

### storagedriver

storagedriver contains options for a health check on the configured storage
driver's backend storage. enabled must be set to true for this health check to
be active.

<table>
  <tr>
    <th>Parameter</th>
    <th>Required</th>
    <th>Description</th>
  </tr>
  <tr>
    <td>
      <code>enabled</code>
    </td>
    <td>
      yes
    </td>
    <td>
"true" to enable the storage driver health check or "false" to disable it.
</td>
  </tr>
  <tr>
    <td>
      <code>interval</code>
    </td>
    <td>
      no
    </td>
    <td>
      The length of time to wait between repetitions of the check. This field
      takes a positive integer and an optional suffix indicating the unit of
      time. Possible units are:
      <ul>
        <li><code>ns</code> (nanoseconds)</li>
        <li><code>us</code> (microseconds)</li>
        <li><code>ms</code> (milliseconds)</li>
        <li><code>s</code> (seconds)</li>
        <li><code>m</code> (minutes)</li>
        <li><code>h</code> (hours)</li>
      </ul>
    If you omit the suffix, the system interprets the value as nanoseconds.
    The default value is 10 seconds if this field is omitted.
    </td>
  </tr>
  <tr>
    <td>
      <code>threshold</code>
    </td>
    <td>
      no
    </td>
    <td>
      An integer specifying the number of times the check must fail before the
      check triggers an unhealthy state. If this filed is not specified, a
      single failure will trigger an unhealthy state.
    </td>
  </tr>
</table>

### file

file is a list of paths to be periodically checked for the existence of a file.
If a file exists at the given path, the health check will fail. This can be
used as a way of bringing a registry out of rotation by creating a file.

<table>
  <tr>
    <th>Parameter</th>
    <th>Required</th>
    <th>Description</th>
  </tr>
  <tr>
    <td>
      <code>file</code>
    </td>
    <td>
      yes
    </td>
    <td>
The path to check for the existence of a file.
</td>
  </tr>
  <tr>
    <td>
      <code>interval</code>
    </td>
    <td>
      no
    </td>
    <td>
      The length of time to wait between repetitions of the check. This field
      takes a positive integer and an optional suffix indicating the unit of
      time. Possible units are:
      <ul>
        <li><code>ns</code> (nanoseconds)</li>
        <li><code>us</code> (microseconds)</li>
        <li><code>ms</code> (milliseconds)</li>
        <li><code>s</code> (seconds)</li>
        <li><code>m</code> (minutes)</li>
        <li><code>h</code> (hours)</li>
      </ul>
    If you omit the suffix, the system interprets the value as nanoseconds.
    The default value is 10 seconds if this field is omitted.
    </td>
  </tr>
</table>

### http

http is a list of HTTP URIs to be periodically checked with HEAD requests. If
a HEAD request doesn't complete or returns an unexpected status code, the
health check will fail.

<table>
  <tr>
    <th>Parameter</th>
    <th>Required</th>
    <th>Description</th>
  </tr>
  <tr>
    <td>
      <code>uri</code>
    </td>
    <td>
      yes
    </td>
    <td>
The URI to check.
</td>
  </tr>
   <tr>
    <td>
      <code>headers</code>
    </td>
    <td>
      no
    </td>
    <td>
      Static headers to add to each request. Each header's name should be a key
      underneath headers, and each value is a list of payloads for that
      header name. Note that values must always be lists.
    </td>
  </tr>
  <tr>
    <td>
      <code>statuscode</code>
    </td>
    <td>
      no
    </td>
    <td>
Expected status code from the HTTP URI. Defaults to 200.
</td>
  </tr>
  <tr>
    <td>
      <code>timeout</code>
    </td>
    <td>
      no
    </td>
    <td>
      The length of time to wait before timing out the HTTP request. This field
      takes a positive integer and an optional suffix indicating the unit of
      time. Possible units are:
      <ul>
        <li><code>ns</code> (nanoseconds)</li>
        <li><code>us</code> (microseconds)</li>
        <li><code>ms</code> (milliseconds)</li>
        <li><code>s</code> (seconds)</li>
        <li><code>m</code> (minutes)</li>
        <li><code>h</code> (hours)</li>
      </ul>
    If you omit the suffix, the system interprets the value as nanoseconds.
    </td>
  </tr>
  <tr>
    <td>
      <code>interval</code>
    </td>
    <td>
      no
    </td>
    <td>
      The length of time to wait between repetitions of the check. This field
      takes a positive integer and an optional suffix indicating the unit of
      time. Possible units are:
      <ul>
        <li><code>ns</code> (nanoseconds)</li>
        <li><code>us</code> (microseconds)</li>
        <li><code>ms</code> (milliseconds)</li>
        <li><code>s</code> (seconds)</li>
        <li><code>m</code> (minutes)</li>
        <li><code>h</code> (hours)</li>
      </ul>
    If you omit the suffix, the system interprets the value as nanoseconds.
    The default value is 10 seconds if this field is omitted.
    </td>
  </tr>
  <tr>
    <td>
      <code>threshold</code>
    </td>
    <td>
      no
    </td>
    <td>
      An integer specifying the number of times the check must fail before the
      check triggers an unhealthy state. If this filed is not specified, a
      single failure will trigger an unhealthy state.
    </td>
  </tr>
</table>

### tcp

tcp is a list of TCP addresses to be periodically checked with connection
attempts. The addresses must include port numbers. If a connection attempt
fails, the health check will fail.

<table>
  <tr>
    <th>Parameter</th>
    <th>Required</th>
    <th>Description</th>
  </tr>
  <tr>
    <td>
      <code>addr</code>
    </td>
    <td>
      yes
    </td>
    <td>
The TCP address to connect to, including a port number.
</td>
  </tr>
  <tr>
    <td>
      <code>timeout</code>
    </td>
    <td>
      no
    </td>
    <td>
      The length of time to wait before timing out the TCP connection. This
      field takes a positive integer and an optional suffix indicating the unit
      of time. Possible units are:
      <ul>
        <li><code>ns</code> (nanoseconds)</li>
        <li><code>us</code> (microseconds)</li>
        <li><code>ms</code> (milliseconds)</li>
        <li><code>s</code> (seconds)</li>
        <li><code>m</code> (minutes)</li>
        <li><code>h</code> (hours)</li>
      </ul>
    If you omit the suffix, the system interprets the value as nanoseconds.
    </td>
  </tr>
  <tr>
    <td>
      <code>interval</code>
    </td>
    <td>
      no
    </td>
    <td>
      The length of time to wait between repetitions of the check. This field
      takes a positive integer and an optional suffix indicating the unit of
      time. Possible units are:
      <ul>
        <li><code>ns</code> (nanoseconds)</li>
        <li><code>us</code> (microseconds)</li>
        <li><code>ms</code> (milliseconds)</li>
        <li><code>s</code> (seconds)</li>
        <li><code>m</code> (minutes)</li>
        <li><code>h</code> (hours)</li>
      </ul>
    If you omit the suffix, the system interprets the value as nanoseconds.
    The default value is 10 seconds if this field is omitted.
    </td>
  </tr>
  <tr>
    <td>
      <code>threshold</code>
    </td>
    <td>
      no
    </td>
    <td>
      An integer specifying the number of times the check must fail before the
      check triggers an unhealthy state. If this filed is not specified, a
      single failure will trigger an unhealthy state.
    </td>
  </tr>
</table>

## Proxy

    proxy:
      remoteurl: https://registry-1.docker.io
      username: [username]
      password: [password]

Proxy enables a registry to be configured as a pull through cache to the official Docker Hub.  See [mirror](mirror.md) for more information. Pushing to a registry configured as a pull through cache is currently unsupported.

<table>
  <tr>
    <th>Parameter</th>
    <th>Required</th>
    <th>Description</th>
  </tr>
  <tr>
    <td>
      <code>remoteurl</code>
    </td>
    <td>
      yes
    </td>
    <td>
     The URL of the official Docker Hub
    </td>
  </tr>
  <tr>
    <td>
      <code>username</code>
    </td>
    <td>
      no
    </td>
    <td>
     The username of the Docker Hub account
    </td>
  </tr>
  <tr>
    <td>
      <code>password</code>
    </td>
    <td>
      no
    </td>
    <td>
     The password for the official Docker Hub account
    </td>
  </tr>
</table>

To enable pulling private repositories (e.g. `batman/robin`) a username and password for user `batman` must be specified.  Note: These private repositories will be stored in the proxy cache's storage and relevant measures should be taken to protect access to this.


## Example: Development configuration

The following is a simple example you can use for local development:

    version: 0.1
    log:
      level: debug
    storage:
        filesystem:
            rootdirectory: /var/lib/registry
    http:
        addr: localhost:5000
        secret: asecretforlocaldevelopment
        debug:
            addr: localhost:5001

The above configures the registry instance to run on port `5000`, binding to
`localhost`, with the `debug` server enabled. Registry data storage is in the
`/var/lib/registry` directory. Logging is in `debug` mode, which is the most
verbose.

A similar simple configuration is available at
[config-example.yml](https://github.com/docker/distribution/blob/master/cmd/registry/config-example.yml).
Both are generally useful for local development.


## Example: Middleware configuration

This example illustrates how to configure storage middleware in a registry.
Middleware allows the registry to serve layers via a content delivery network
(CDN). This is useful for reducing requests to the storage layer.

Currently, the registry supports [Amazon
Cloudfront](http://aws.amazon.com/cloudfront/). You can only use Cloudfront in
conjunction with the S3 storage driver.

<table>
  <tr>
    <th>Parameter</th>
    <th>Description</th>
  </tr>
  <tr>
    <td><code>name</code></td>
    <td>The storage middleware name. Currently <code>cloudfront</code> is an accepted value.</td>
  </tr>
  <tr>
    <td><code>disabled<code></td>
    <td>Set to <code>false</code> to easily disable the middleware.</td>
  </tr>
  <tr>
    <td><code>options:</code></td>
    <td>
    A set of key/value options to configure the middleware.
    <ul>
    <li><code>baseurl:</code> The Cloudfront base URL.</li>
    <li><code>privatekey:</code> The location of your AWS private key on the filesystem. </li>
    <li><code>keypairid:</code> The ID of your Cloudfront keypair. </li>
    <li><code>duration:</code> The duration in minutes for which the URL is valid. Default is 20. </li>
    </ul>
    </td>
  </tr>
</table>

The following example illustrates these values:

    middleware:
        storage:
            - name: cloudfront
              disabled: false
              options:
                 baseurl: http://d111111abcdef8.cloudfront.net
                 privatekey: /path/to/asecret.pem
                 keypairid: asecret
                 duration: 60


>**Note**: Cloudfront keys exist separately to other AWS keys.  See
>[the documentation on AWS credentials](http://docs.aws.amazon.com/general/latest/gr/aws-security-credentials.html)
>for more information.<|MERGE_RESOLUTION|>--- conflicted
+++ resolved
@@ -801,17 +801,10 @@
       <code>tenant</code>
     </td>
     <td>
-<<<<<<< HEAD
       --
     </td>
     <td>
       Your Openstack tenant name. Whether required depends on the authentication version you use. More information, please refer to [OpenStack Identity Service](http://docs.openstack.org/developer/keystone/)
-=======
-      yes
-    </td>
-    <td>
-      Your Openstack tenant name. You should provide at least one information of tenant: tenant name or tenant id or both.
->>>>>>> f5971f71
     </td>
   </tr>
   <tr>
@@ -819,17 +812,10 @@
       <code>tenantid</code>
     </td>
     <td>
-<<<<<<< HEAD
       --
     </td>
     <td>
       Your Openstack tenant id. Whether required depends on the authentication version you use. More information, please refer to [OpenStack Identity Service](http://docs.openstack.org/developer/keystone/)
-=======
-      yes
-    </td>
-    <td>
-      Your Openstack tenant id. You should provide at least one information of tenant: tenant name or tenant id or both.
->>>>>>> f5971f71
     </td>
   </tr>
   <tr>
