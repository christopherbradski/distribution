// Package s3 provides a storagedriver.StorageDriver implementation to
// store blobs in Amazon S3 cloud storage.
//
// This package leverages the official aws client library for interfacing with
// S3.
//
// Because S3 is a key, value store the Stat call does not support last modification
// time for directories (directories are an abstraction for key, value stores)
//
// Keep in mind that S3 guarantees only read-after-write consistency for new
// objects, but no read-after-update or list-after-write consistency.
package s3

import (
	"bytes"
	"context"
	"crypto/md5"
	"crypto/tls"
<<<<<<< HEAD
	"encoding/base64"
=======
	"errors"
>>>>>>> e5d58108
	"fmt"
	"io"
	"math"
	"net/http"
	"path/filepath"
	"reflect"
	"sort"
	"strconv"
	"strings"
	"time"

	"github.com/aws/aws-sdk-go/aws"
	"github.com/aws/aws-sdk-go/aws/awserr"
	"github.com/aws/aws-sdk-go/aws/credentials"
	"github.com/aws/aws-sdk-go/aws/endpoints"
	"github.com/aws/aws-sdk-go/aws/request"
	"github.com/aws/aws-sdk-go/aws/session"
	"github.com/aws/aws-sdk-go/service/s3"

	dcontext "github.com/distribution/distribution/v3/context"
	storagedriver "github.com/distribution/distribution/v3/registry/storage/driver"
	"github.com/distribution/distribution/v3/registry/storage/driver/base"
	"github.com/distribution/distribution/v3/registry/storage/driver/factory"
)

const driverName = "s3aws"

// minChunkSize defines the minimum multipart upload chunk size
// S3 API requires multipart upload chunks to be at least 5MB
const minChunkSize = 5 << 20

// maxChunkSize defines the maximum multipart upload chunk size allowed by S3.
const maxChunkSize = 5 << 30

const defaultChunkSize = 2 * minChunkSize

const (
	// defaultMultipartCopyChunkSize defines the default chunk size for all
	// but the last Upload Part - Copy operation of a multipart copy.
	// Empirically, 32 MB is optimal.
	defaultMultipartCopyChunkSize = 32 << 20

	// defaultMultipartCopyMaxConcurrency defines the default maximum number
	// of concurrent Upload Part - Copy operations for a multipart copy.
	defaultMultipartCopyMaxConcurrency = 100

	// defaultMultipartCopyThresholdSize defines the default object size
	// above which multipart copy will be used. (PUT Object - Copy is used
	// for objects at or below this size.)  Empirically, 32 MB is optimal.
	defaultMultipartCopyThresholdSize = 32 << 20
)

// listMax is the largest amount of objects you can request from S3 in a list call
const listMax = 1000

// noStorageClass defines the value to be used if storage class is not supported by the S3 endpoint
const noStorageClass = "NONE"

// s3StorageClasses lists all compatible (instant retrieval) S3 storage classes
var s3StorageClasses = []string{
	noStorageClass,
	s3.StorageClassStandard,
	s3.StorageClassReducedRedundancy,
	s3.StorageClassStandardIa,
	s3.StorageClassOnezoneIa,
	s3.StorageClassIntelligentTiering,
	s3.StorageClassOutposts,
	s3.StorageClassGlacierIr,
}

// validRegions maps known s3 region identifiers to region descriptors
var validRegions = map[string]struct{}{}

// validObjectACLs contains known s3 object Acls
var validObjectACLs = map[string]struct{}{}

// DriverParameters A struct that encapsulates all of the driver parameters after all values have been set
type DriverParameters struct {
	AccessKey                   string
	SecretKey                   string
	Bucket                      string
	Region                      string
	RegionEndpoint              string
	ForcePathStyle              bool
	Encrypt                     bool
	KeyID                       string
	SSECustomerKeyBase64        string
	SSECustomerAlgorithm        string
	Secure                      bool
	SkipVerify                  bool
	V4Auth                      bool
	ChunkSize                   int64
	MultipartCopyChunkSize      int64
	MultipartCopyMaxConcurrency int64
	MultipartCopyThresholdSize  int64
	MultipartCombineSmallPart   bool
	RootDirectory               string
	StorageClass                string
	UserAgent                   string
	ObjectACL                   string
	SessionToken                string
	UseDualStack                bool
	Accelerate                  bool
}

func init() {
	partitions := endpoints.DefaultPartitions()
	for _, p := range partitions {
		for region := range p.Regions() {
			validRegions[region] = struct{}{}
		}
	}

	for _, objectACL := range []string{
		s3.ObjectCannedACLPrivate,
		s3.ObjectCannedACLPublicRead,
		s3.ObjectCannedACLPublicReadWrite,
		s3.ObjectCannedACLAuthenticatedRead,
		s3.ObjectCannedACLAwsExecRead,
		s3.ObjectCannedACLBucketOwnerRead,
		s3.ObjectCannedACLBucketOwnerFullControl,
	} {
		validObjectACLs[objectACL] = struct{}{}
	}

	// Register this as the default s3 driver in addition to s3aws
	factory.Register("s3", &s3DriverFactory{})
	factory.Register(driverName, &s3DriverFactory{})
}

// s3DriverFactory implements the factory.StorageDriverFactory interface
type s3DriverFactory struct{}

func (factory *s3DriverFactory) Create(parameters map[string]interface{}) (storagedriver.StorageDriver, error) {
	return FromParameters(parameters)
}

type driver struct {
	S3                          *s3.S3
	Bucket                      string
	ChunkSize                   int64
	Encrypt                     bool
	KeyID                       string
	SSECustomerKey              []byte
	SSECustomerAlgorithm        string
	MultipartCopyChunkSize      int64
	MultipartCopyMaxConcurrency int64
	MultipartCopyThresholdSize  int64
	MultipartCombineSmallPart   bool
	RootDirectory               string
	StorageClass                string
	ObjectACL                   string
}

type baseEmbed struct {
	base.Base
}

// Driver is a storagedriver.StorageDriver implementation backed by Amazon S3
// Objects are stored at absolute keys in the provided bucket.
type Driver struct {
	baseEmbed
}

// FromParameters constructs a new Driver with a given parameters map
// Required parameters:
// - accesskey
// - secretkey
// - region
// - bucket
// - encrypt
func FromParameters(parameters map[string]interface{}) (*Driver, error) {
	// Providing no values for these is valid in case the user is authenticating
	// with an IAM on an ec2 instance (in which case the instance credentials will
	// be summoned when GetAuth is called)
	accessKey := parameters["accesskey"]
	if accessKey == nil {
		accessKey = ""
	}
	secretKey := parameters["secretkey"]
	if secretKey == nil {
		secretKey = ""
	}

	regionEndpoint := parameters["regionendpoint"]
	if regionEndpoint == nil {
		regionEndpoint = ""
	}

	forcePathStyleBool := true
	forcePathStyle := parameters["forcepathstyle"]
	switch forcePathStyle := forcePathStyle.(type) {
	case string:
		b, err := strconv.ParseBool(forcePathStyle)
		if err != nil {
			return nil, fmt.Errorf("the forcePathStyle parameter should be a boolean")
		}
		forcePathStyleBool = b
	case bool:
		forcePathStyleBool = forcePathStyle
	case nil:
		// do nothing
	default:
		return nil, fmt.Errorf("the forcePathStyle parameter should be a boolean")
	}

	regionName := parameters["region"]
	if regionName == nil || fmt.Sprint(regionName) == "" {
		return nil, fmt.Errorf("no region parameter provided")
	}
	region := fmt.Sprint(regionName)
	// Don't check the region value if a custom endpoint is provided.
	if regionEndpoint == "" {
		if _, ok := validRegions[region]; !ok {
			return nil, fmt.Errorf("invalid region provided: %v", region)
		}
	}

	bucket := parameters["bucket"]
	if bucket == nil || fmt.Sprint(bucket) == "" {
		return nil, fmt.Errorf("no bucket parameter provided")
	}

	encryptBool := false
	encrypt := parameters["encrypt"]
	switch encrypt := encrypt.(type) {
	case string:
		b, err := strconv.ParseBool(encrypt)
		if err != nil {
			return nil, fmt.Errorf("the encrypt parameter should be a boolean")
		}
		encryptBool = b
	case bool:
		encryptBool = encrypt
	case nil:
		// do nothing
	default:
		return nil, fmt.Errorf("the encrypt parameter should be a boolean")
	}

	secureBool := true
	secure := parameters["secure"]
	switch secure := secure.(type) {
	case string:
		b, err := strconv.ParseBool(secure)
		if err != nil {
			return nil, fmt.Errorf("the secure parameter should be a boolean")
		}
		secureBool = b
	case bool:
		secureBool = secure
	case nil:
		// do nothing
	default:
		return nil, fmt.Errorf("the secure parameter should be a boolean")
	}

	skipVerifyBool := false
	skipVerify := parameters["skipverify"]
	switch skipVerify := skipVerify.(type) {
	case string:
		b, err := strconv.ParseBool(skipVerify)
		if err != nil {
			return nil, fmt.Errorf("the skipVerify parameter should be a boolean")
		}
		skipVerifyBool = b
	case bool:
		skipVerifyBool = skipVerify
	case nil:
		// do nothing
	default:
		return nil, fmt.Errorf("the skipVerify parameter should be a boolean")
	}

	v4Bool := true
	v4auth := parameters["v4auth"]
	switch v4auth := v4auth.(type) {
	case string:
		b, err := strconv.ParseBool(v4auth)
		if err != nil {
			return nil, fmt.Errorf("the v4auth parameter should be a boolean")
		}
		v4Bool = b
	case bool:
		v4Bool = v4auth
	case nil:
		// do nothing
	default:
		return nil, fmt.Errorf("the v4auth parameter should be a boolean")
	}

	sseCustomerKeyBase64 := parameters["ssecustomerkey"]
	if sseCustomerKeyBase64 == nil {
		sseCustomerKeyBase64 = ""
	}
	sseCustomerAlgorithm := parameters["ssecustomeralgorithm"]
	if sseCustomerAlgorithm == nil {
		sseCustomerAlgorithm = ""
	}

	keyID := parameters["keyid"]
	if keyID == nil {
		keyID = ""
	}

	chunkSize, err := getParameterAsInt64(parameters, "chunksize", defaultChunkSize, minChunkSize, maxChunkSize)
	if err != nil {
		return nil, err
	}

	multipartCopyChunkSize, err := getParameterAsInt64(parameters, "multipartcopychunksize", defaultMultipartCopyChunkSize, minChunkSize, maxChunkSize)
	if err != nil {
		return nil, err
	}

	multipartCopyMaxConcurrency, err := getParameterAsInt64(parameters, "multipartcopymaxconcurrency", defaultMultipartCopyMaxConcurrency, 1, math.MaxInt64)
	if err != nil {
		return nil, err
	}

	multipartCopyThresholdSize, err := getParameterAsInt64(parameters, "multipartcopythresholdsize", defaultMultipartCopyThresholdSize, 0, maxChunkSize)
	if err != nil {
		return nil, err
	}

	rootDirectory := parameters["rootdirectory"]
	if rootDirectory == nil {
		rootDirectory = ""
	}

	storageClass := s3.StorageClassStandard
	storageClassParam := parameters["storageclass"]
	if storageClassParam != nil {
		storageClassString, ok := storageClassParam.(string)
		if !ok {
			return nil, fmt.Errorf(
				"the storageclass parameter must be one of %v, %v invalid",
				s3StorageClasses,
				storageClassParam,
			)
		}
		// All valid storage class parameters are UPPERCASE, so be a bit more flexible here
		storageClassString = strings.ToUpper(storageClassString)
		if storageClassString != noStorageClass &&
			storageClassString != s3.StorageClassStandard &&
			storageClassString != s3.StorageClassReducedRedundancy &&
			storageClassString != s3.StorageClassStandardIa &&
			storageClassString != s3.StorageClassOnezoneIa &&
			storageClassString != s3.StorageClassIntelligentTiering &&
			storageClassString != s3.StorageClassOutposts &&
			storageClassString != s3.StorageClassGlacierIr {
			return nil, fmt.Errorf(
				"the storageclass parameter must be one of %v, %v invalid",
				s3StorageClasses,
				storageClassParam,
			)
		}
		storageClass = storageClassString
	}

	userAgent := parameters["useragent"]
	if userAgent == nil {
		userAgent = ""
	}

	objectACL := s3.ObjectCannedACLPrivate
	objectACLParam := parameters["objectacl"]
	if objectACLParam != nil {
		objectACLString, ok := objectACLParam.(string)
		if !ok {
			return nil, fmt.Errorf("invalid value for objectacl parameter: %v", objectACLParam)
		}

		if _, ok = validObjectACLs[objectACLString]; !ok {
			return nil, fmt.Errorf("invalid value for objectacl parameter: %v", objectACLParam)
		}
		objectACL = objectACLString
	}

	useDualStackBool := false
	useDualStack := parameters["usedualstack"]
	switch useDualStack := useDualStack.(type) {
	case string:
		b, err := strconv.ParseBool(useDualStack)
		if err != nil {
			return nil, fmt.Errorf("the useDualStack parameter should be a boolean")
		}
		useDualStackBool = b
	case bool:
		useDualStackBool = useDualStack
	case nil:
		// do nothing
	default:
		return nil, fmt.Errorf("the useDualStack parameter should be a boolean")
	}

	mutlipartCombineSmallPart := true
	combine := parameters["multipartcombinesmallpart"]
	switch combine := combine.(type) {
	case string:
		b, err := strconv.ParseBool(combine)
		if err != nil {
			return nil, fmt.Errorf("the multipartcombinesmallpart parameter should be a boolean")
		}
		mutlipartCombineSmallPart = b
	case bool:
		mutlipartCombineSmallPart = combine
	case nil:
		// do nothing
	default:
		return nil, fmt.Errorf("the multipartcombinesmallpart parameter should be a boolean")
	}

	sessionToken := ""

	accelerateBool := false
	accelerate := parameters["accelerate"]
	switch accelerate := accelerate.(type) {
	case string:
		b, err := strconv.ParseBool(accelerate)
		if err != nil {
			return nil, fmt.Errorf("the accelerate parameter should be a boolean")
		}
		accelerateBool = b
	case bool:
		accelerateBool = accelerate
	case nil:
		// do nothing
	default:
		return nil, fmt.Errorf("the accelerate parameter should be a boolean")
	}

	params := DriverParameters{
		fmt.Sprint(accessKey),
		fmt.Sprint(secretKey),
		fmt.Sprint(bucket),
		region,
		fmt.Sprint(regionEndpoint),
		forcePathStyleBool,
		encryptBool,
		fmt.Sprint(keyID),
		fmt.Sprint(sseCustomerKeyBase64),
		fmt.Sprint(sseCustomerAlgorithm),
		secureBool,
		skipVerifyBool,
		v4Bool,
		chunkSize,
		multipartCopyChunkSize,
		multipartCopyMaxConcurrency,
		multipartCopyThresholdSize,
		mutlipartCombineSmallPart,
		fmt.Sprint(rootDirectory),
		storageClass,
		fmt.Sprint(userAgent),
		objectACL,
		fmt.Sprint(sessionToken),
		useDualStackBool,
		accelerateBool,
	}

	return New(params)
}

// getParameterAsInt64 converts parameters[name] to an int64 value (using
// defaultt if nil), verifies it is no smaller than min, and returns it.
func getParameterAsInt64(parameters map[string]interface{}, name string, defaultt int64, min int64, max int64) (int64, error) {
	rv := defaultt
	param := parameters[name]
	switch v := param.(type) {
	case string:
		vv, err := strconv.ParseInt(v, 0, 64)
		if err != nil {
			return 0, fmt.Errorf("%s parameter must be an integer, %v invalid", name, param)
		}
		rv = vv
	case int64:
		rv = v
	case int, uint, int32, uint32, uint64:
		rv = reflect.ValueOf(v).Convert(reflect.TypeOf(rv)).Int()
	case nil:
		// do nothing
	default:
		return 0, fmt.Errorf("invalid value for %s: %#v", name, param)
	}

	if rv < min || rv > max {
		return 0, fmt.Errorf("the %s %#v parameter should be a number between %d and %d (inclusive)", name, rv, min, max)
	}

	return rv, nil
}

// New constructs a new Driver with the given AWS credentials, region, encryption flag, and
// bucketName
func New(params DriverParameters) (*Driver, error) {
	if !params.V4Auth &&
		(params.RegionEndpoint == "" ||
			strings.Contains(params.RegionEndpoint, "s3.amazonaws.com")) {
		return nil, fmt.Errorf("on Amazon S3 this storage driver can only be used with v4 authentication")
	}

	awsConfig := aws.NewConfig()

	if params.AccessKey != "" && params.SecretKey != "" {
		creds := credentials.NewStaticCredentials(
			params.AccessKey,
			params.SecretKey,
			params.SessionToken,
		)
		awsConfig.WithCredentials(creds)
	}

	if params.RegionEndpoint != "" {
		awsConfig.WithEndpoint(params.RegionEndpoint)
		awsConfig.WithS3ForcePathStyle(params.ForcePathStyle)
	}

	awsConfig.WithS3UseAccelerate(params.Accelerate)
	awsConfig.WithRegion(params.Region)
	awsConfig.WithDisableSSL(!params.Secure)
	if params.UseDualStack {
		awsConfig.UseDualStackEndpoint = endpoints.DualStackEndpointStateEnabled
	}

	if params.SkipVerify {
		httpTransport := &http.Transport{
			TLSClientConfig: &tls.Config{InsecureSkipVerify: true},
		}
		awsConfig.WithHTTPClient(&http.Client{
			Transport: httpTransport,
		})
	}

	sseCustomerAlgorithm := params.SSECustomerAlgorithm

	var sseCustomerKey []byte
	if params.Encrypt && params.SSECustomerKeyBase64 != "" {
		customerKey, err := base64.StdEncoding.DecodeString(params.SSECustomerKeyBase64)
		if err != nil {
			return nil, fmt.Errorf("unable to decode customer key: %s", err)
		}
		sseCustomerKey = customerKey
	}

	sess, err := session.NewSession(awsConfig)
	if err != nil {
		return nil, fmt.Errorf("failed to create new session with aws config: %v", err)
	}

	if params.UserAgent != "" {
		sess.Handlers.Build.PushBack(request.MakeAddToUserAgentFreeFormHandler(params.UserAgent))
	}

	s3obj := s3.New(sess)

	// enable S3 compatible signature v2 signing instead
	if !params.V4Auth {
		setv2Handlers(s3obj)
	}

	// TODO Currently multipart uploads have no timestamps, so this would be unwise
	// if you initiated a new s3driver while another one is running on the same bucket.
	// multis, _, err := bucket.ListMulti("", "")
	// if err != nil {
	// 	return nil, err
	// }

	// for _, multi := range multis {
	// 	err := multi.Abort()
	// 	//TODO appropriate to do this error checking?
	// 	if err != nil {
	// 		return nil, err
	// 	}
	// }

	d := &driver{
		S3:                          s3obj,
		Bucket:                      params.Bucket,
		ChunkSize:                   params.ChunkSize,
		Encrypt:                     params.Encrypt,
		KeyID:                       params.KeyID,
		SSECustomerKey:              sseCustomerKey,
		SSECustomerAlgorithm:        sseCustomerAlgorithm,
		MultipartCopyChunkSize:      params.MultipartCopyChunkSize,
		MultipartCopyMaxConcurrency: params.MultipartCopyMaxConcurrency,
		MultipartCopyThresholdSize:  params.MultipartCopyThresholdSize,
		MultipartCombineSmallPart:   params.MultipartCombineSmallPart,
		RootDirectory:               params.RootDirectory,
		StorageClass:                params.StorageClass,
		ObjectACL:                   params.ObjectACL,
	}

	return &Driver{
		baseEmbed: baseEmbed{
			Base: base.Base{
				StorageDriver: d,
			},
		},
	}, nil
}

// Implement the storagedriver.StorageDriver interface

func (d *driver) Name() string {
	return driverName
}

// GetContent retrieves the content stored at "path" as a []byte.
func (d *driver) GetContent(ctx context.Context, path string) ([]byte, error) {
	reader, err := d.Reader(ctx, path, 0)
	if err != nil {
		return nil, err
	}
	return io.ReadAll(reader)
}

// PutContent stores the []byte content at a location designated by "path".
func (d *driver) PutContent(ctx context.Context, path string, contents []byte) error {
	opts := &s3.PutObjectInput{
		Bucket:       aws.String(d.Bucket),
		Key:          aws.String(d.s3Path(path)),
		ContentType:  d.getContentType(),
		ACL:          d.getACL(),
		StorageClass: d.getStorageClass(),
		Body:         bytes.NewReader(contents),
	}

	setEncryptionOptions(d, opts)

	_, err := d.S3.PutObject(opts)
	return parseError(path, err)
}

// Reader retrieves an io.ReadCloser for the content stored at "path" with a
// given byte offset.
func (d *driver) Reader(ctx context.Context, path string, offset int64) (io.ReadCloser, error) {
	opts := &s3.GetObjectInput{
		Bucket: aws.String(d.Bucket),
		Key:    aws.String(d.s3Path(path)),
		Range:  aws.String("bytes=" + strconv.FormatInt(offset, 10) + "-"),
<<<<<<< HEAD
	}

	setEncryptionOptions(d, opts)

	resp, err := d.S3.GetObject(opts)

=======
	})
>>>>>>> e5d58108
	if err != nil {
		if s3Err, ok := err.(awserr.Error); ok && s3Err.Code() == "InvalidRange" {
			return io.NopCloser(bytes.NewReader(nil)), nil
		}

		return nil, parseError(path, err)
	}
	return resp.Body, nil
}

// Writer returns a FileWriter which will store the content written to it
// at the location designated by "path" after the call to Commit.
func (d *driver) Writer(ctx context.Context, path string, appendParam bool) (storagedriver.FileWriter, error) {
	key := d.s3Path(path)
	if !appendParam {
		// TODO (brianbland): cancel other uploads at this path
		opts := &s3.CreateMultipartUploadInput{
			Bucket:       aws.String(d.Bucket),
			Key:          aws.String(key),
			ContentType:  d.getContentType(),
			ACL:          d.getACL(),
			StorageClass: d.getStorageClass(),
		}

		setEncryptionOptions(d, opts)

		resp, err := d.S3.CreateMultipartUpload(opts)
		if err != nil {
			return nil, err
		}
		return d.newWriter(key, *resp.UploadId, nil), nil
	}

	listMultipartUploadsInput := &s3.ListMultipartUploadsInput{
		Bucket: aws.String(d.Bucket),
		Prefix: aws.String(key),
	}
	for {
		resp, err := d.S3.ListMultipartUploads(listMultipartUploadsInput)
		if err != nil {
			return nil, parseError(path, err)
		}

		// resp.Uploads can only be empty on the first call
		// if there were no more results to return after the first call, resp.IsTruncated would have been false
		// and the loop would be exited without recalling ListMultipartUploads
		if len(resp.Uploads) == 0 {
			break
		}

		var allParts []*s3.Part
		for _, multi := range resp.Uploads {
			if key != *multi.Key {
				continue
			}

			listPartsInput := &s3.ListPartsInput{
				Bucket:   aws.String(d.Bucket),
				Key:      aws.String(key),
				UploadId: multi.UploadId,
			}
			// Once more the API accepts SSECustomerKey and SSECustomerAlgorithm but they seem to not only
			// not be needed, they break some S3 compatible storages (like Backblaze B2)
			// setEncryptionOptions(d, listPartsInput)
			partsList, err := d.S3.ListParts(listPartsInput)
			if err != nil {
				return nil, parseError(path, err)
			}
			allParts = append(allParts, partsList.Parts...)
<<<<<<< HEAD
			for *resp.IsTruncated {
				curListPartsInput := &s3.ListPartsInput{
=======
			for *partsList.IsTruncated {
				partsList, err = d.S3.ListParts(&s3.ListPartsInput{
>>>>>>> e5d58108
					Bucket:           aws.String(d.Bucket),
					Key:              aws.String(key),
					UploadId:         multi.UploadId,
					PartNumberMarker: partsList.NextPartNumberMarker,
				}
				// setEncryptionOptions(d, curListPartsInput)
				partsList, err = d.S3.ListParts(curListPartsInput)
				if err != nil {
					return nil, parseError(path, err)
				}
				allParts = append(allParts, partsList.Parts...)
			}
			return d.newWriter(key, *multi.UploadId, allParts), nil
		}

		// resp.NextUploadIdMarker must have at least one element or we would have returned not found
		listMultipartUploadsInput.UploadIdMarker = resp.NextUploadIdMarker

		// from the s3 api docs, IsTruncated "specifies whether (true) or not (false) all of the results were returned"
		// if everything has been returned, break
		if resp.IsTruncated == nil || !*resp.IsTruncated {
			break
		}
	}
	return nil, storagedriver.PathNotFoundError{Path: path}
}

// Stat retrieves the FileInfo for the given path, including the current size
// in bytes and the creation time.
func (d *driver) Stat(ctx context.Context, path string) (storagedriver.FileInfo, error) {
	resp, err := d.S3.ListObjectsV2(&s3.ListObjectsV2Input{
		Bucket:  aws.String(d.Bucket),
		Prefix:  aws.String(d.s3Path(path)),
		MaxKeys: aws.Int64(1),
	})
	if err != nil {
		return nil, err
	}

	fi := storagedriver.FileInfoFields{
		Path: path,
	}

	if len(resp.Contents) == 1 {
		if *resp.Contents[0].Key != d.s3Path(path) {
			fi.IsDir = true
		} else {
			fi.IsDir = false
			fi.Size = *resp.Contents[0].Size
			fi.ModTime = *resp.Contents[0].LastModified
		}
	} else if len(resp.CommonPrefixes) == 1 {
		fi.IsDir = true
	} else {
		return nil, storagedriver.PathNotFoundError{Path: path}
	}

	return storagedriver.FileInfoInternal{FileInfoFields: fi}, nil
}

// List returns a list of the objects that are direct descendants of the given path.
func (d *driver) List(ctx context.Context, opath string) ([]string, error) {
	path := opath
	if path != "/" && path[len(path)-1] != '/' {
		path = path + "/"
	}

	// This is to cover for the cases when the rootDirectory of the driver is either "" or "/".
	// In those cases, there is no root prefix to replace and we must actually add a "/" to all
	// results in order to keep them as valid paths as recognized by storagedriver.PathRegexp
	prefix := ""
	if d.s3Path("") == "" {
		prefix = "/"
	}

	resp, err := d.S3.ListObjectsV2(&s3.ListObjectsV2Input{
		Bucket:    aws.String(d.Bucket),
		Prefix:    aws.String(d.s3Path(path)),
		Delimiter: aws.String("/"),
		MaxKeys:   aws.Int64(listMax),
	})
	if err != nil {
		return nil, parseError(opath, err)
	}

	files := []string{}
	directories := []string{}

	for {
		for _, key := range resp.Contents {
			files = append(files, strings.Replace(*key.Key, d.s3Path(""), prefix, 1))
		}

		for _, commonPrefix := range resp.CommonPrefixes {
			commonPrefix := *commonPrefix.Prefix
			directories = append(directories, strings.Replace(commonPrefix[0:len(commonPrefix)-1], d.s3Path(""), prefix, 1))
		}

		if *resp.IsTruncated {
			resp, err = d.S3.ListObjectsV2(&s3.ListObjectsV2Input{
				Bucket:            aws.String(d.Bucket),
				Prefix:            aws.String(d.s3Path(path)),
				Delimiter:         aws.String("/"),
				MaxKeys:           aws.Int64(listMax),
				ContinuationToken: resp.NextContinuationToken,
			})
			if err != nil {
				return nil, err
			}
		} else {
			break
		}
	}

	if opath != "/" {
		if len(files) == 0 && len(directories) == 0 {
			// Treat empty response as missing directory, since we don't actually
			// have directories in s3.
			return nil, storagedriver.PathNotFoundError{Path: opath}
		}
	}

	return append(files, directories...), nil
}

// Move moves an object stored at sourcePath to destPath, removing the original
// object.
func (d *driver) Move(ctx context.Context, sourcePath string, destPath string) error {
	/* This is terrible, but aws doesn't have an actual move. */
	if err := d.copy(ctx, sourcePath, destPath); err != nil {
		return err
	}
	return d.Delete(ctx, sourcePath)
}

// copy copies an object stored at sourcePath to destPath.
func (d *driver) copy(ctx context.Context, sourcePath string, destPath string) error {
	// S3 can copy objects up to 5 GB in size with a single PUT Object - Copy
	// operation. For larger objects, the multipart upload API must be used.
	//
	// Empirically, multipart copy is fastest with 32 MB parts and is faster
	// than PUT Object - Copy for objects larger than 32 MB.

	fileInfo, err := d.Stat(ctx, sourcePath)
	if err != nil {
		return parseError(sourcePath, err)
	}

	if fileInfo.Size() <= d.MultipartCopyThresholdSize {
		copyObjectInput := &s3.CopyObjectInput{
			Bucket:       aws.String(d.Bucket),
			Key:          aws.String(d.s3Path(destPath)),
			ContentType:  d.getContentType(),
			ACL:          d.getACL(),
			StorageClass: d.getStorageClass(),
			CopySource:   aws.String(d.Bucket + "/" + d.s3Path(sourcePath)),
		}
		setEncryptionOptionsForCopy(d, copyObjectInput)
		_, err := d.S3.CopyObject(copyObjectInput)

		if err != nil {
			return parseError(sourcePath, err)
		}
		return nil
	}

	createMultipartUploadInput := &s3.CreateMultipartUploadInput{
		Bucket:       aws.String(d.Bucket),
		Key:          aws.String(d.s3Path(destPath)),
		ContentType:  d.getContentType(),
		ACL:          d.getACL(),
		StorageClass: d.getStorageClass(),
	}
	setEncryptionOptions(d, createMultipartUploadInput)
	createResp, err := d.S3.CreateMultipartUpload(createMultipartUploadInput)
	if err != nil {
		return err
	}

	numParts := (fileInfo.Size() + d.MultipartCopyChunkSize - 1) / d.MultipartCopyChunkSize
	completedParts := make([]*s3.CompletedPart, numParts)
	errChan := make(chan error, numParts)
	limiter := make(chan struct{}, d.MultipartCopyMaxConcurrency)

	for i := range completedParts {
		i := int64(i)
		go func() {
			limiter <- struct{}{}
			firstByte := i * d.MultipartCopyChunkSize
			lastByte := firstByte + d.MultipartCopyChunkSize - 1
			if lastByte >= fileInfo.Size() {
				lastByte = fileInfo.Size() - 1
			}
			uploadPartCopyInput := &s3.UploadPartCopyInput{
				Bucket:          aws.String(d.Bucket),
				CopySource:      aws.String(d.Bucket + "/" + d.s3Path(sourcePath)),
				Key:             aws.String(d.s3Path(destPath)),
				PartNumber:      aws.Int64(i + 1),
				UploadId:        createResp.UploadId,
				CopySourceRange: aws.String(fmt.Sprintf("bytes=%d-%d", firstByte, lastByte)),
			}
			setEncryptionOptionsForCopy(d, uploadPartCopyInput)
			uploadResp, err := d.S3.UploadPartCopy(uploadPartCopyInput)
			if err == nil {
				completedParts[i] = &s3.CompletedPart{
					ETag:       uploadResp.CopyPartResult.ETag,
					PartNumber: aws.Int64(i + 1),
				}
			}
			errChan <- err
			<-limiter
		}()
	}

	for range completedParts {
		err := <-errChan
		if err != nil {
			return err
		}
	}
	completeMultipartUploadInput := &s3.CompleteMultipartUploadInput{
		Bucket:          aws.String(d.Bucket),
		Key:             aws.String(d.s3Path(destPath)),
		UploadId:        createResp.UploadId,
		MultipartUpload: &s3.CompletedMultipartUpload{Parts: completedParts},
	}
	// Again, looks like SSE options should be set but they break things
	// setEncryptionOptions(d, completeMultipartUploadInput)
	_, err = d.S3.CompleteMultipartUpload(completeMultipartUploadInput)
	return err
}

// Delete recursively deletes all objects stored at "path" and its subpaths.
// We must be careful since S3 does not guarantee read after delete consistency
func (d *driver) Delete(ctx context.Context, path string) error {
	s3Objects := make([]*s3.ObjectIdentifier, 0, listMax)
	s3Path := d.s3Path(path)
	listObjectsInput := &s3.ListObjectsV2Input{
		Bucket: aws.String(d.Bucket),
		Prefix: aws.String(s3Path),
	}

	for {
		// list all the objects
		resp, err := d.S3.ListObjectsV2(listObjectsInput)

		// resp.Contents can only be empty on the first call
		// if there were no more results to return after the first call, resp.IsTruncated would have been false
		// and the loop would exit without recalling ListObjects
		if err != nil || len(resp.Contents) == 0 {
			return storagedriver.PathNotFoundError{Path: path}
		}

		for _, key := range resp.Contents {
			// Skip if we encounter a key that is not a subpath (so that deleting "/a" does not delete "/ab").
			if len(*key.Key) > len(s3Path) && (*key.Key)[len(s3Path)] != '/' {
				continue
			}
			s3Objects = append(s3Objects, &s3.ObjectIdentifier{
				Key: key.Key,
			})
		}

		// Delete objects only if the list is not empty, otherwise S3 API returns a cryptic error
		if len(s3Objects) > 0 {
			// NOTE: according to AWS docs https://docs.aws.amazon.com/AmazonS3/latest/API/API_ListObjectsV2.html
			// by default the response returns up to 1,000 key names. The response _might_ contain fewer keys but it will never contain more.
			// 10000 keys is coincidentally (?) also the max number of keys that can be deleted in a single Delete operation, so we'll just smack
			// Delete here straight away and reset the object slice when successful.
			resp, err := d.S3.DeleteObjects(&s3.DeleteObjectsInput{
				Bucket: aws.String(d.Bucket),
				Delete: &s3.Delete{
					Objects: s3Objects,
					Quiet:   aws.Bool(false),
				},
			})
			if err != nil {
				return err
			}

			if len(resp.Errors) > 0 {
				// NOTE: AWS SDK s3.Error does not implement error interface which
				// is pretty intensely sad, so we have to do away with this for now.
				errs := make([]error, 0, len(resp.Errors))
				for _, err := range resp.Errors {
					errs = append(errs, errors.New(err.String()))
				}
				return storagedriver.Errors{
					DriverName: driverName,
					Errs:       errs,
				}
			}
		}
		// NOTE: we don't want to reallocate
		// the slice so we simply "reset" it
		s3Objects = s3Objects[:0]

		// resp.Contents must have at least one element or we would have returned not found
		listObjectsInput.StartAfter = resp.Contents[len(resp.Contents)-1].Key

		// from the s3 api docs, IsTruncated "specifies whether (true) or not (false) all of the results were returned"
		// if everything has been returned, break
		if resp.IsTruncated == nil || !*resp.IsTruncated {
			break
		}
	}

	return nil
}

// URLFor returns a URL which may be used to retrieve the content stored at the given path.
// May return an UnsupportedMethodErr in certain StorageDriver implementations.
func (d *driver) URLFor(ctx context.Context, path string, options map[string]interface{}) (string, error) {
	methodString := http.MethodGet
	method, ok := options["method"]
	if ok {
		methodString, ok = method.(string)
		if !ok || (methodString != http.MethodGet && methodString != http.MethodHead) {
			return "", storagedriver.ErrUnsupportedMethod{}
		}
	}

	expiresIn := 20 * time.Minute
	expires, ok := options["expiry"]
	if ok {
		et, ok := expires.(time.Time)
		if ok {
			expiresIn = time.Until(et)
		}
	}

	var req *request.Request

	switch methodString {
	case http.MethodGet:
		getInput := &s3.GetObjectInput{
			Bucket: aws.String(d.Bucket),
			Key:    aws.String(d.s3Path(path)),
		}
		setEncryptionOptions(d, getInput)
		req, _ = d.S3.GetObjectRequest(getInput)
	case http.MethodHead:
		headInput := &s3.HeadObjectInput{
			Bucket: aws.String(d.Bucket),
			Key:    aws.String(d.s3Path(path)),
		}
		setEncryptionOptions(d, headInput)
		req, _ = d.S3.HeadObjectRequest(headInput)
	default:
		panic("unreachable")
	}

	return req.Presign(expiresIn)
}

// Walk traverses a filesystem defined within driver, starting
// from the given path, calling f on each file
func (d *driver) Walk(ctx context.Context, from string, f storagedriver.WalkFn) error {
	path := from
	if !strings.HasSuffix(path, "/") {
		path = path + "/"
	}

	prefix := ""
	if d.s3Path("") == "" {
		prefix = "/"
	}

	var objectCount int64
	if err := d.doWalk(ctx, &objectCount, d.s3Path(path), prefix, f); err != nil {
		return err
	}

	// S3 doesn't have the concept of empty directories, so it'll return path not found if there are no objects
	if objectCount == 0 {
		return storagedriver.PathNotFoundError{Path: from}
	}

	return nil
}

func (d *driver) doWalk(parentCtx context.Context, objectCount *int64, path, prefix string, f storagedriver.WalkFn) error {
	var (
		retError error
		// the most recent directory walked for de-duping
		prevDir string
		// the most recent skip directory to avoid walking over undesirable files
		prevSkipDir string
	)
	prevDir = prefix + path

	listObjectsInput := &s3.ListObjectsV2Input{
		Bucket:  aws.String(d.Bucket),
		Prefix:  aws.String(path),
		MaxKeys: aws.Int64(listMax),
	}

	ctx, done := dcontext.WithTrace(parentCtx)
	defer done("s3aws.ListObjectsV2Pages(%s)", path)

	// When the "delimiter" argument is omitted, the S3 list API will list all objects in the bucket
	// recursively, omitting directory paths. Objects are listed in sorted, depth-first order so we
	// can infer all the directories by comparing each object path to the last one we saw.
	// See: https://docs.aws.amazon.com/AmazonS3/latest/userguide/ListingKeysUsingAPIs.html

	// With files returned in sorted depth-first order, directories are inferred in the same order.
	// ErrSkipDir is handled by explicitly skipping over any files under the skipped directory. This may be sub-optimal
	// for extreme edge cases but for the general use case in a registry, this is orders of magnitude
	// faster than a more explicit recursive implementation.
	listObjectErr := d.S3.ListObjectsV2PagesWithContext(ctx, listObjectsInput, func(objects *s3.ListObjectsV2Output, lastPage bool) bool {
		walkInfos := make([]storagedriver.FileInfoInternal, 0, len(objects.Contents))

		for _, file := range objects.Contents {
			filePath := strings.Replace(*file.Key, d.s3Path(""), prefix, 1)

			// get a list of all inferred directories between the previous directory and this file
			dirs := directoryDiff(prevDir, filePath)
			if len(dirs) > 0 {
				for _, dir := range dirs {
					walkInfos = append(walkInfos, storagedriver.FileInfoInternal{
						FileInfoFields: storagedriver.FileInfoFields{
							IsDir: true,
							Path:  dir,
						},
					})
					prevDir = dir
				}
			}

			walkInfos = append(walkInfos, storagedriver.FileInfoInternal{
				FileInfoFields: storagedriver.FileInfoFields{
					IsDir:   false,
					Size:    *file.Size,
					ModTime: *file.LastModified,
					Path:    filePath,
				},
			})
		}

		for _, walkInfo := range walkInfos {
			// skip any results under the last skip directory
			if prevSkipDir != "" && strings.HasPrefix(walkInfo.Path(), prevSkipDir) {
				continue
			}

			err := f(walkInfo)
			*objectCount++

			if err != nil {
				if err == storagedriver.ErrSkipDir {
					if walkInfo.IsDir() {
						prevSkipDir = walkInfo.Path()
						continue
					}
					// is file, stop gracefully
					return false
				}
				retError = err
				return false
			}
		}
		return true
	})

	if retError != nil {
		return retError
	}

	if listObjectErr != nil {
		return listObjectErr
	}

	return nil
}

// directoryDiff finds all directories that are not in common between
// the previous and current paths in sorted order.
//
// # Examples
//
//	directoryDiff("/path/to/folder", "/path/to/folder/folder/file")
//	// => [ "/path/to/folder/folder" ]
//
//	directoryDiff("/path/to/folder/folder1", "/path/to/folder/folder2/file")
//	// => [ "/path/to/folder/folder2" ]
//
//	directoryDiff("/path/to/folder/folder1/file", "/path/to/folder/folder2/file")
//	// => [ "/path/to/folder/folder2" ]
//
//	directoryDiff("/path/to/folder/folder1/file", "/path/to/folder/folder2/folder1/file")
//	// => [ "/path/to/folder/folder2", "/path/to/folder/folder2/folder1" ]
//
//	directoryDiff("/", "/path/to/folder/folder/file")
//	// => [ "/path", "/path/to", "/path/to/folder", "/path/to/folder/folder" ]
func directoryDiff(prev, current string) []string {
	var paths []string

	if prev == "" || current == "" {
		return paths
	}

	parent := current
	for {
		parent = filepath.Dir(parent)
		if parent == "/" || parent == prev || strings.HasPrefix(prev, parent) {
			break
		}
		paths = append(paths, parent)
	}
	reverse(paths)
	return paths
}

func reverse(s []string) {
	for i, j := 0, len(s)-1; i < j; i, j = i+1, j-1 {
		s[i], s[j] = s[j], s[i]
	}
}

// Alias for any struct that needs SSE encryption options
type APICallInputsAlias interface {
	s3.CompleteMultipartUploadInput |
		s3.CopyObjectInput |
		s3.CreateMultipartUploadInput |
		s3.GetObjectInput |
		s3.HeadObjectInput |
		s3.ListPartsInput |
		s3.PutObjectInput |
		s3.UploadPartCopyInput |
		s3.UploadPartInput
}

// Call this on any options struct which is doing an S3 read or write operation in order to
// set the appropriate encryption options.
func setEncryptionOptions[O APICallInputsAlias](d *driver, opts *O) {
	if !d.Encrypt {
		return
	}

	kmsKey := d.getSSEKMSKeyID()
	customerKey := d.getSSECustomerKey()

	reflectElem := reflect.ValueOf(opts).Elem()

	if kmsKey == nil && customerKey != nil {
		// SSE-C (server-side encryption with customer-provided keys)
		// - it's worth noting that these need to be set on basically every
		// read or write operation because with a customer-provided key
		// s3 can't read the data at all without knowing the key
		reflectElem.FieldByName("SSECustomerKey").Set(reflect.ValueOf(customerKey))
		reflectElem.FieldByName("SSECustomerKeyMD5").Set(reflect.ValueOf(d.getSSECustomerKeyMD5()))
		reflectElem.FieldByName("SSECustomerAlgorithm").Set(reflect.ValueOf(d.getSSECustomerAlgorithm()))
	} else {
		// SSE-S3 (server-side encryption with Amazon S3-managed keys) or KMS
		// Note that many options structs in S3 don't need to set these options, so
		// we need to check if the struct contains them before trying to set them
		// (for read operations it already knows to use the server or kms-managed
		// keys, so we don't need to set them)

		sseField := reflect.ValueOf(opts).Elem().FieldByName("ServerSideEncryption")
		if sseField.IsValid() {
			// If ServerSideEncryption is a valid field on this struct them SSEKMSKeyId
			// should be as well
			sseField.Set(reflect.ValueOf(d.getEncryptionMode()))
			if kmsKey != nil {
				reflectElem.FieldByName("SSEKMSKeyId").Set(reflect.ValueOf(kmsKey))
			}
		}
	}
}

type APICopyCallInputsAlias interface {
	s3.CopyObjectInput |
		s3.UploadPartCopyInput
}

// When doing a copy operation there are some extra options that need to be set;
// for the sake of keeping them all in one place we'll se it using this
func setEncryptionOptionsForCopy[O APICopyCallInputsAlias](d *driver, opts *O) {
	if !d.Encrypt {
		return
	}

	kmsKey := d.getSSEKMSKeyID()
	customerKey := d.getSSECustomerKey()

	reflectElem := reflect.ValueOf(opts).Elem()

	if kmsKey == nil && customerKey != nil {
		// SSE-C (server-side encryption with customer-provided keys)
		// - it's worth noting that these need to be set on basically every
		// read or write operation because with a customer-provided key
		// s3 can't read the data at all without knowing the key
		reflectElem.FieldByName("SSECustomerKey").Set(reflect.ValueOf(customerKey))
		reflectElem.FieldByName("CopySourceSSECustomerKey").Set(reflect.ValueOf(customerKey))
		reflectElem.FieldByName("SSECustomerKeyMD5").Set(reflect.ValueOf(d.getSSECustomerKeyMD5()))
		reflectElem.FieldByName("CopySourceSSECustomerKeyMD5").Set(reflect.ValueOf(d.getSSECustomerKeyMD5()))
		reflectElem.FieldByName("SSECustomerAlgorithm").Set(reflect.ValueOf(d.getSSECustomerAlgorithm()))
		reflectElem.FieldByName("CopySourceSSECustomerAlgorithm").Set(reflect.ValueOf(d.getSSECustomerAlgorithm()))
	} else {
		// For other types we do the same as any other input, so:
		setEncryptionOptions(d, opts)
	}
}

func (d *driver) s3Path(path string) string {
	return strings.TrimLeft(strings.TrimRight(d.RootDirectory, "/")+path, "/")
}

// S3BucketKey returns the s3 bucket key for the given storage driver path.
func (d *Driver) S3BucketKey(path string) string {
	return d.StorageDriver.(*driver).s3Path(path)
}

func parseError(path string, err error) error {
	if s3Err, ok := err.(awserr.Error); ok && s3Err.Code() == "NoSuchKey" {
		return storagedriver.PathNotFoundError{Path: path}
	}

	return err
}

func (d *driver) getEncryptionMode() *string {
	if !d.Encrypt {
		return nil
	}
	if d.KeyID == "" {
		return aws.String("AES256")
	}
	return aws.String("aws:kms")
}
func (d *driver) getSSECustomerKey() *string {
	if d.SSECustomerKey == nil {
		return nil
	}
	return aws.String(string(d.SSECustomerKey[:]))
}
func (d *driver) getSSECustomerKeyMD5() *string {
	if d.SSECustomerKey == nil {
		return nil
	}
	keyMD5 := md5.Sum(d.SSECustomerKey[:])
	return aws.String(base64.StdEncoding.EncodeToString(keyMD5[:]))
}
func (d *driver) getSSECustomerAlgorithm() *string {
	if d.SSECustomerKey == nil {
		return nil
	} else if d.SSECustomerAlgorithm == "" {
		return aws.String("AES256")
	}

	return aws.String(d.SSECustomerAlgorithm)
}

func (d *driver) getSSEKMSKeyID() *string {
	if d.KeyID != "" {
		return aws.String(d.KeyID)
	}
	return nil
}

func (d *driver) getContentType() *string {
	return aws.String("application/octet-stream")
}

func (d *driver) getACL() *string {
	return aws.String(d.ObjectACL)
}

func (d *driver) getStorageClass() *string {
	if d.StorageClass == noStorageClass {
		return nil
	}
	return aws.String(d.StorageClass)
}

// writer attempts to upload parts to S3 in a buffered fashion where the last
// part is at least as large as the chunksize, so the multipart upload could be
// cleanly resumed in the future. This is violated if Close is called after less
// than a full chunk is written.
type writer struct {
	driver      *driver
	key         string
	uploadID    string
	parts       []*s3.Part
	size        int64
	readyPart   []byte
	pendingPart []byte
	closed      bool
	committed   bool
	cancelled   bool
}

func (d *driver) newWriter(key, uploadID string, parts []*s3.Part) storagedriver.FileWriter {
	var size int64
	for _, part := range parts {
		size += *part.Size
	}
	return &writer{
		driver:   d,
		key:      key,
		uploadID: uploadID,
		parts:    parts,
		size:     size,
	}
}

type completedParts []*s3.CompletedPart

func (a completedParts) Len() int           { return len(a) }
func (a completedParts) Swap(i, j int)      { a[i], a[j] = a[j], a[i] }
func (a completedParts) Less(i, j int) bool { return *a[i].PartNumber < *a[j].PartNumber }

func (w *writer) Write(p []byte) (int, error) {
	if w.closed {
		return 0, fmt.Errorf("already closed")
	} else if w.committed {
		return 0, fmt.Errorf("already committed")
	} else if w.cancelled {
		return 0, fmt.Errorf("already cancelled")
	}

	// If the last written part is smaller than minChunkSize, we need to make a
	// new multipart upload :sadface:
	if len(w.parts) > 0 && int(*w.parts[len(w.parts)-1].Size) < minChunkSize {
		var completedUploadedParts completedParts
		for _, part := range w.parts {
			completedUploadedParts = append(completedUploadedParts, &s3.CompletedPart{
				ETag:       part.ETag,
				PartNumber: part.PartNumber,
			})
		}

		sort.Sort(completedUploadedParts)

		uploadInput := &s3.CompleteMultipartUploadInput{
			Bucket:   aws.String(w.driver.Bucket),
			Key:      aws.String(w.key),
			UploadId: aws.String(w.uploadID),
			MultipartUpload: &s3.CompletedMultipartUpload{
				Parts: completedUploadedParts,
			},
		}
		setEncryptionOptions(w.driver, uploadInput)
		_, err := w.driver.S3.CompleteMultipartUpload(uploadInput)
		if err != nil {
			w.driver.S3.AbortMultipartUpload(&s3.AbortMultipartUploadInput{
				Bucket:   aws.String(w.driver.Bucket),
				Key:      aws.String(w.key),
				UploadId: aws.String(w.uploadID),
			})
			return 0, err
		}

		createUploadInput := &s3.CreateMultipartUploadInput{
			Bucket:       aws.String(w.driver.Bucket),
			Key:          aws.String(w.key),
			ContentType:  w.driver.getContentType(),
			ACL:          w.driver.getACL(),
			StorageClass: w.driver.getStorageClass(),
		}
		setEncryptionOptions(w.driver, createUploadInput)
		resp, err := w.driver.S3.CreateMultipartUpload(createUploadInput)
		if err != nil {
			return 0, err
		}
		w.uploadID = *resp.UploadId

		// If the entire written file is smaller than minChunkSize, we need to make
		// a new part from scratch :double sad face:
		if w.size < minChunkSize {
			curGetObjectInput := &s3.GetObjectInput{
				Bucket: aws.String(w.driver.Bucket),
				Key:    aws.String(w.key),
			}
			setEncryptionOptions(w.driver, curGetObjectInput)
			resp, err := w.driver.S3.GetObject(curGetObjectInput)
			if err != nil {
				return 0, err
			}
			defer resp.Body.Close()
			w.parts = nil
			w.readyPart, err = io.ReadAll(resp.Body)
			if err != nil {
				return 0, err
			}
		} else {
			// Otherwise we can use the old file as the new first part
			uploadPartCopyInput := &s3.UploadPartCopyInput{
				Bucket:     aws.String(w.driver.Bucket),
				CopySource: aws.String(w.driver.Bucket + "/" + w.key),
				Key:        aws.String(w.key),
				PartNumber: aws.Int64(1),
				UploadId:   resp.UploadId,
			}
			setEncryptionOptions(w.driver, uploadPartCopyInput)
			copyPartResp, err := w.driver.S3.UploadPartCopy(uploadPartCopyInput)
			if err != nil {
				return 0, err
			}
			w.parts = []*s3.Part{
				{
					ETag:       copyPartResp.CopyPartResult.ETag,
					PartNumber: aws.Int64(1),
					Size:       aws.Int64(w.size),
				},
			}
		}
	}

	var n int

	for len(p) > 0 {
		// If no parts are ready to write, fill up the first part
		if neededBytes := int(w.driver.ChunkSize) - len(w.readyPart); neededBytes > 0 {
			if len(p) >= neededBytes {
				w.readyPart = append(w.readyPart, p[:neededBytes]...)
				n += neededBytes
				p = p[neededBytes:]
			} else {
				w.readyPart = append(w.readyPart, p...)
				n += len(p)
				p = nil
			}
		}

		if neededBytes := int(w.driver.ChunkSize) - len(w.pendingPart); neededBytes > 0 {
			if len(p) >= neededBytes {
				w.pendingPart = append(w.pendingPart, p[:neededBytes]...)
				n += neededBytes
				p = p[neededBytes:]
				err := w.flushPart()
				if err != nil {
					w.size += int64(n)
					return n, err
				}
			} else {
				w.pendingPart = append(w.pendingPart, p...)
				n += len(p)
				p = nil
			}
		}
	}
	w.size += int64(n)
	return n, nil
}

func (w *writer) Size() int64 {
	return w.size
}

func (w *writer) Close() error {
	if w.closed {
		return fmt.Errorf("already closed")
	}
	w.closed = true
	return w.flushPart()
}

func (w *writer) Cancel() error {
	if w.closed {
		return fmt.Errorf("already closed")
	} else if w.committed {
		return fmt.Errorf("already committed")
	}
	w.cancelled = true
	_, err := w.driver.S3.AbortMultipartUpload(&s3.AbortMultipartUploadInput{
		Bucket:   aws.String(w.driver.Bucket),
		Key:      aws.String(w.key),
		UploadId: aws.String(w.uploadID),
	})
	return err
}

func (w *writer) Commit() error {
	if w.closed {
		return fmt.Errorf("already closed")
	} else if w.committed {
		return fmt.Errorf("already committed")
	} else if w.cancelled {
		return fmt.Errorf("already cancelled")
	}
	err := w.flushPart()
	if err != nil {
		return err
	}
	w.committed = true

	var completedUploadedParts completedParts
	for _, part := range w.parts {
		completedUploadedParts = append(completedUploadedParts, &s3.CompletedPart{
			ETag:       part.ETag,
			PartNumber: part.PartNumber,
		})
	}

	sort.Sort(completedUploadedParts)

	completeUploadInput := &s3.CompleteMultipartUploadInput{
		Bucket:   aws.String(w.driver.Bucket),
		Key:      aws.String(w.key),
		UploadId: aws.String(w.uploadID),
		MultipartUpload: &s3.CompletedMultipartUpload{
			Parts: completedUploadedParts,
		},
	}
	// It seems (even to me) like this needs the SSE-C options set; however, when
	// I set them some S3 compatible storages (BackBlaze B2) fail to complete the
	// upload. It does not seem to need them in order to complete them, so
	// I'm leaving this here for now so nobody tries to add it without background.
	// setEncryptionOptions(w.driver, completeUploadInput)

	_, err = w.driver.S3.CompleteMultipartUpload(completeUploadInput)
	if err != nil {
		w.driver.S3.AbortMultipartUpload(&s3.AbortMultipartUploadInput{
			Bucket:   aws.String(w.driver.Bucket),
			Key:      aws.String(w.key),
			UploadId: aws.String(w.uploadID),
		})
		return err
	}
	return nil
}

// flushPart flushes buffers to write a part to S3.
// Only called by Write (with both buffers full) and Close/Commit (always)
func (w *writer) flushPart() error {
	if len(w.readyPart) == 0 && len(w.pendingPart) == 0 {
		// nothing to write
		return nil
	}
	if w.driver.MultipartCombineSmallPart && len(w.pendingPart) < int(w.driver.ChunkSize) {
		// closing with a small pending part
		// combine ready and pending to avoid writing a small part
		w.readyPart = append(w.readyPart, w.pendingPart...)
		w.pendingPart = nil
	}

	partNumber := aws.Int64(int64(len(w.parts) + 1))
	uploadPartInput := &s3.UploadPartInput{
		Bucket:     aws.String(w.driver.Bucket),
		Key:        aws.String(w.key),
		PartNumber: partNumber,
		UploadId:   aws.String(w.uploadID),
		Body:       bytes.NewReader(w.readyPart),
	}
	setEncryptionOptions(w.driver, uploadPartInput)
	resp, err := w.driver.S3.UploadPart(uploadPartInput)
	if err != nil {
		return err
	}
	w.parts = append(w.parts, &s3.Part{
		ETag:       resp.ETag,
		PartNumber: partNumber,
		Size:       aws.Int64(int64(len(w.readyPart))),
	})
	w.readyPart = w.pendingPart
	w.pendingPart = nil
	return nil
}<|MERGE_RESOLUTION|>--- conflicted
+++ resolved
@@ -16,11 +16,8 @@
 	"context"
 	"crypto/md5"
 	"crypto/tls"
-<<<<<<< HEAD
 	"encoding/base64"
-=======
 	"errors"
->>>>>>> e5d58108
 	"fmt"
 	"io"
 	"math"
@@ -661,16 +658,12 @@
 		Bucket: aws.String(d.Bucket),
 		Key:    aws.String(d.s3Path(path)),
 		Range:  aws.String("bytes=" + strconv.FormatInt(offset, 10) + "-"),
-<<<<<<< HEAD
 	}
 
 	setEncryptionOptions(d, opts)
 
 	resp, err := d.S3.GetObject(opts)
 
-=======
-	})
->>>>>>> e5d58108
 	if err != nil {
 		if s3Err, ok := err.(awserr.Error); ok && s3Err.Code() == "InvalidRange" {
 			return io.NopCloser(bytes.NewReader(nil)), nil
@@ -740,13 +733,8 @@
 				return nil, parseError(path, err)
 			}
 			allParts = append(allParts, partsList.Parts...)
-<<<<<<< HEAD
-			for *resp.IsTruncated {
+			for *partsList.IsTruncated {
 				curListPartsInput := &s3.ListPartsInput{
-=======
-			for *partsList.IsTruncated {
-				partsList, err = d.S3.ListParts(&s3.ListPartsInput{
->>>>>>> e5d58108
 					Bucket:           aws.String(d.Bucket),
 					Key:              aws.String(key),
 					UploadId:         multi.UploadId,
